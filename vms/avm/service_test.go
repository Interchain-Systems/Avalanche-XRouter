// (c) 2019-2020, Ava Labs, Inc. All rights reserved.
// See the file LICENSE for licensing terms.

package avm

import (
	"bytes"
	"fmt"
	"strings"
	"testing"

	"github.com/stretchr/testify/assert"

	"github.com/ava-labs/gecko/api"
	"github.com/ava-labs/gecko/api/keystore"
	"github.com/ava-labs/gecko/ids"
	"github.com/ava-labs/gecko/snow/choices"
	"github.com/ava-labs/gecko/utils/constants"
	"github.com/ava-labs/gecko/utils/crypto"
	"github.com/ava-labs/gecko/utils/formatting"
	"github.com/ava-labs/gecko/vms/components/ava"
	"github.com/ava-labs/gecko/vms/secp256k1fx"
)

func setup(t *testing.T) ([]byte, *VM, *Service) {
	genesisBytes, _, vm := GenesisVM(t)
	keystore := keystore.CreateTestKeystore()
	keystore.AddUser(username, password)
	vm.ctx.Keystore = keystore.NewBlockchainKeyStore(chainID)
	s := &Service{vm: vm}
	return genesisBytes, vm, s
}

func setupWithKeys(t *testing.T) ([]byte, *VM, *Service) {
	genesisBytes, vm, s := setup(t)

	// Import the initially funded private keys
	user := userState{vm: vm}
	db, err := s.vm.ctx.Keystore.GetDatabase(username, password)
	if err != nil {
		t.Fatalf("Failed to get user database: %s", err)
	}

	addrs := []ids.ShortID{}
	for _, sk := range keys {
		if err := user.SetKey(db, sk); err != nil {
			t.Fatalf("Failed to set key for user: %s", err)
		}
		addrs = append(addrs, sk.PublicKey().Address())
	}
	if err := user.SetAddresses(db, addrs); err != nil {
		t.Fatalf("Failed to set user addresses: %s", err)
	}
	return genesisBytes, vm, s
}

func TestServiceIssueTx(t *testing.T) {
	genesisBytes, vm, s := setup(t)
	defer func() {
		vm.Shutdown()
		vm.ctx.Lock.Unlock()
	}()

	txArgs := &FormattedTx{}
	txReply := &api.JsonTxID{}
	err := s.IssueTx(nil, txArgs, txReply)
	if err == nil {
		t.Fatal("Expected empty transaction to return an error")
	}

	tx := NewTx(t, genesisBytes, vm)
	txArgs.Tx = formatting.CB58{Bytes: tx.Bytes()}
	txReply = &api.JsonTxID{}
	if err := s.IssueTx(nil, txArgs, txReply); err != nil {
		t.Fatal(err)
	}
	if !txReply.TxID.Equals(tx.ID()) {
		t.Fatalf("Expected %q, got %q", txReply.TxID, tx.ID())
	}
}

func TestServiceGetTxStatus(t *testing.T) {
	genesisBytes, vm, s := setup(t)
	defer func() {
		vm.Shutdown()
		vm.ctx.Lock.Unlock()
	}()

	statusArgs := &api.JsonTxID{}
	statusReply := &GetTxStatusReply{}
	if err := s.GetTxStatus(nil, statusArgs, statusReply); err == nil {
		t.Fatal("Expected empty transaction to return an error")
	}

	tx := NewTx(t, genesisBytes, vm)
	statusArgs.TxID = tx.ID()
	statusReply = &GetTxStatusReply{}
	if err := s.GetTxStatus(nil, statusArgs, statusReply); err != nil {
		t.Fatal(err)
	}
	if expected := choices.Unknown; expected != statusReply.Status {
		t.Fatalf(
			"Expected an unsubmitted tx to have status %q, got %q",
			expected.String(), statusReply.Status.String(),
		)
	}

	txArgs := &FormattedTx{Tx: formatting.CB58{Bytes: tx.Bytes()}}
	txReply := &api.JsonTxID{}
	if err := s.IssueTx(nil, txArgs, txReply); err != nil {
		t.Fatal(err)
	}
	statusReply = &GetTxStatusReply{}
	if err := s.GetTxStatus(nil, statusArgs, statusReply); err != nil {
		t.Fatal(err)
	}
	if expected := choices.Processing; expected != statusReply.Status {
		t.Fatalf(
			"Expected a submitted tx to have status %q, got %q",
			expected.String(), statusReply.Status.String(),
		)
	}
}

func TestServiceGetBalance(t *testing.T) {
	genesisBytes, vm, s := setup(t)
	defer func() {
		vm.Shutdown()
		vm.ctx.Lock.Unlock()
	}()

	genesisTx := GetFirstTxFromGenesisTest(genesisBytes, t)
	assetID := genesisTx.ID()
	addr := keys[0].PublicKey().Address().Bytes()
	addrstr, err := vm.FormatAddress(addr)
	if err != nil {
		t.Fatal(err)
	}

	balanceArgs := &GetBalanceArgs{
		Address: addrstr,
		AssetID: assetID.String(),
	}
	balanceReply := &GetBalanceReply{}
	err = s.GetBalance(nil, balanceArgs, balanceReply)
	assert.NoError(t, err)
	assert.Equal(t, uint64(balanceReply.Balance), uint64(300000))

	assert.Len(t, balanceReply.UTXOIDs, 4, "should have only returned four utxoIDs")
}

func TestServiceGetAllBalances(t *testing.T) {
	genesisBytes, vm, s := setup(t)
	defer func() {
		vm.Shutdown()
		vm.ctx.Lock.Unlock()
	}()

	genesisTx := GetFirstTxFromGenesisTest(genesisBytes, t)
	assetID := genesisTx.ID()
	addr := keys[0].PublicKey().Address().Bytes()
	addrstr, err := vm.FormatAddress(addr)
	if err != nil {
		t.Fatal(err)
	}

<<<<<<< HEAD
	balanceArgs := &GetAllBalancesArgs{
		Address: addrstr,
=======
	balanceArgs := &api.JsonAddress{
		Address: fmt.Sprintf("%s-%s", vm.ctx.ChainID, addr),
>>>>>>> e8a54f79
	}
	balanceReply := &GetAllBalancesReply{}
	err = s.GetAllBalances(nil, balanceArgs, balanceReply)
	assert.NoError(t, err)

	assert.Len(t, balanceReply.Balances, 1)

	balance := balanceReply.Balances[0]
	alias, err := vm.PrimaryAlias(assetID)
	if err != nil {
		t.Fatalf("Failed to get primary alias of genesis asset: %s", err)
	}
	assert.Equal(t, balance.AssetID, alias)
	assert.Equal(t, uint64(balance.Balance), uint64(300000))
}

func TestServiceGetTx(t *testing.T) {
	genesisBytes, vm, s := setup(t)
	defer func() {
		vm.Shutdown()
		vm.ctx.Lock.Unlock()
	}()

	genesisTx := GetFirstTxFromGenesisTest(genesisBytes, t)
	genesisTxBytes := genesisTx.Bytes()
	txID := genesisTx.ID()

	reply := FormattedTx{}
	err := s.GetTx(nil, &api.JsonTxID{
		TxID: txID,
	}, &reply)
	assert.NoError(t, err)
	assert.Equal(t, genesisTxBytes, reply.Tx.Bytes, "Wrong tx returned from service.GetTx")
}

func TestServiceGetNilTx(t *testing.T) {
	_, vm, s := setup(t)
	defer func() {
		vm.Shutdown()
		vm.ctx.Lock.Unlock()
	}()

	reply := FormattedTx{}
	err := s.GetTx(nil, &api.JsonTxID{}, &reply)
	assert.Error(t, err, "Nil TxID should have returned an error")
}

func TestServiceGetUnknownTx(t *testing.T) {
	_, vm, s := setup(t)
	defer func() {
		vm.Shutdown()
		vm.ctx.Lock.Unlock()
	}()

	reply := FormattedTx{}
	err := s.GetTx(nil, &api.JsonTxID{TxID: ids.Empty}, &reply)
	assert.Error(t, err, "Unknown TxID should have returned an error")
}

func TestServiceGetUTXOsInvalidAddress(t *testing.T) {
	_, vm, s := setup(t)
	defer func() {
		vm.Shutdown()
		vm.ctx.Lock.Unlock()
	}()

	addr0 := keys[0].PublicKey().Address()
	addr0fullstr, err := vm.FormatAddress(addr0.Bytes())
	addr0str := strings.SplitN(addr0fullstr, addressSep, 2)[1]
	if err != nil {
		t.Error(err)
	}
	tests := []struct {
		label string
		args  *api.JsonAddresses
	}{
<<<<<<< HEAD
		{"[", &GetUTXOsArgs{[]string{""}}},
		{"[-]", &GetUTXOsArgs{[]string{"-"}}},
		{"[foo]", &GetUTXOsArgs{[]string{"foo"}}},
		{"[foo-bar]", &GetUTXOsArgs{[]string{"foo-bar"}}},
		{"[<ChainID>]", &GetUTXOsArgs{[]string{vm.ctx.ChainID.String()}}},
		{"[<ChainID>-]", &GetUTXOsArgs{[]string{fmt.Sprintf("%s-", vm.ctx.ChainID.String())}}},
		{"[<Unknown ID>-<addr0>]", &GetUTXOsArgs{[]string{fmt.Sprintf("%s-%s", ids.NewID([32]byte{42}).String(), addr0str)}}},
=======
		{"[", &api.JsonAddresses{Addresses: []string{""}}},
		{"[-]", &api.JsonAddresses{Addresses: []string{"-"}}},
		{"[foo]", &api.JsonAddresses{Addresses: []string{"foo"}}},
		{"[foo-bar]", &api.JsonAddresses{Addresses: []string{"foo-bar"}}},
		{"[<ChainID>]", &api.JsonAddresses{Addresses: []string{vm.ctx.ChainID.String()}}},
		{"[<ChainID>-]", &api.JsonAddresses{Addresses: []string{fmt.Sprintf("%s-", vm.ctx.ChainID.String())}}},
		{"[<Unknown ID>-<addr0>]", &api.JsonAddresses{Addresses: []string{fmt.Sprintf("%s-%s", ids.NewID([32]byte{42}).String(), addr0.String())}}},
>>>>>>> e8a54f79
	}
	for _, tt := range tests {
		t.Run(tt.label, func(t *testing.T) {
			utxosReply := &FormattedUTXOs{}
			if err := s.GetUTXOs(nil, tt.args, utxosReply); err == nil {
				t.Error(err)
			}
		})
	}
}

func TestServiceGetUTXOs(t *testing.T) {
	_, vm, s := setup(t)
	defer func() {
		vm.Shutdown()
		vm.ctx.Lock.Unlock()
	}()

	addr0 := keys[0].PublicKey().Address()
	addr0fullstr, err := vm.FormatAddress(addr0.Bytes())
	if err != nil {
		t.Error(err)
	}
	addr0str := strings.SplitN(addr0fullstr, addressSep, 2)[1]

	newAddrFullStr, err := vm.FormatAddress(ids.NewID([32]byte{20}).Bytes())
	if err != nil {
		t.Error(err)
	}
	newAddrStr := strings.SplitN(newAddrFullStr, addressSep, 2)[1]

	tests := []struct {
		label string
		args  *api.JsonAddresses
		count int
	}{
		{
			"Empty",
			&api.JsonAddresses{},
			0,
		}, {
			"[<ChainID>-<unrelated address>]",
<<<<<<< HEAD
			&GetUTXOsArgs{[]string{
				fmt.Sprintf("%s-%s", vm.ctx.ChainID.String(), newAddrStr),
=======
			&api.JsonAddresses{Addresses: []string{
				// TODO: Should GetUTXOs() raise an error for this? The address portion is
				//		 longer than addr0.String()
				fmt.Sprintf("%s-%s", vm.ctx.ChainID.String(), ids.NewID([32]byte{42}).String()),
>>>>>>> e8a54f79
			}},
			0,
		}, {
			"[<ChainID>-<addr0>]",
<<<<<<< HEAD
			&GetUTXOsArgs{[]string{
				fmt.Sprintf("%s-%s", vm.ctx.ChainID.String(), addr0str),
=======
			&api.JsonAddresses{Addresses: []string{
				fmt.Sprintf("%s-%s", vm.ctx.ChainID.String(), addr0.String()),
>>>>>>> e8a54f79
			}},
			7,
		}, {
			"[<ChainID>-<addr0>,<ChainID>-<addr0>]",
<<<<<<< HEAD
			&GetUTXOsArgs{[]string{
				fmt.Sprintf("%s-%s", vm.ctx.ChainID.String(), addr0str),
				fmt.Sprintf("%s-%s", vm.ctx.ChainID.String(), addr0str),
=======
			&api.JsonAddresses{Addresses: []string{
				fmt.Sprintf("%s-%s", vm.ctx.ChainID.String(), addr0.String()),
				fmt.Sprintf("%s-%s", vm.ctx.ChainID.String(), addr0.String()),
>>>>>>> e8a54f79
			}},
			7,
		},
	}
	for _, tt := range tests {
		t.Run(tt.label, func(t *testing.T) {
			utxosReply := &FormattedUTXOs{}
			if err := s.GetUTXOs(nil, tt.args, utxosReply); err != nil {
				t.Error(err)
			} else if tt.count != len(utxosReply.UTXOs) {
				t.Errorf("Expected %d utxos, got %#v", tt.count, len(utxosReply.UTXOs))
			}
		})
	}
}

func TestServiceGetAtomicUTXOsInvalidAddress(t *testing.T) {
	_, vm, s := setup(t)
	defer func() {
		vm.Shutdown()
		vm.ctx.Lock.Unlock()
	}()

	addr0 := keys[0].PublicKey().Address()
	addr0fullstr, err := vm.FormatAddress(addr0.Bytes())
	addr0str := strings.SplitN(addr0fullstr, addressSep, 2)[1]
	if err != nil {
		t.Error(err)
	}
	tests := []struct {
		label string
		args  *api.JsonAddresses
	}{
<<<<<<< HEAD
		{"[", &GetAtomicUTXOsArgs{[]string{""}}},
		{"[-]", &GetAtomicUTXOsArgs{[]string{"-"}}},
		{"[foo]", &GetAtomicUTXOsArgs{[]string{"foo"}}},
		{"[foo-bar]", &GetAtomicUTXOsArgs{[]string{"foo-bar"}}},
		{"[<ChainID>]", &GetAtomicUTXOsArgs{[]string{vm.ctx.ChainID.String()}}},
		{"[<ChainID>-]", &GetAtomicUTXOsArgs{[]string{fmt.Sprintf("%s-", vm.ctx.ChainID.String())}}},
		{"[<Unknown ID>-<addr0>]", &GetAtomicUTXOsArgs{[]string{fmt.Sprintf("%s-%s", ids.NewID([32]byte{42}).String(), addr0str)}}},
=======
		{"[", &api.JsonAddresses{Addresses: []string{""}}},
		{"[-]", &api.JsonAddresses{Addresses: []string{"-"}}},
		{"[foo]", &api.JsonAddresses{Addresses: []string{"foo"}}},
		{"[foo-bar]", &api.JsonAddresses{Addresses: []string{"foo-bar"}}},
		{"[<ChainID>]", &api.JsonAddresses{Addresses: []string{vm.ctx.ChainID.String()}}},
		{"[<ChainID>-]", &api.JsonAddresses{Addresses: []string{fmt.Sprintf("%s-", vm.ctx.ChainID.String())}}},
		{"[<Unknown ID>-<addr0>]", &api.JsonAddresses{Addresses: []string{fmt.Sprintf("%s-%s", ids.NewID([32]byte{42}).String(), addr0.String())}}},
>>>>>>> e8a54f79
	}
	for _, tt := range tests {
		t.Run(tt.label, func(t *testing.T) {
			utxosReply := &FormattedUTXOs{}
			if err := s.GetAtomicUTXOs(nil, tt.args, utxosReply); err == nil {
				t.Error(err)
			}
		})
	}
}

func TestServiceGetAtomicUTXOs(t *testing.T) {
	_, vm, s := setup(t)
	defer func() {
		vm.Shutdown()
		vm.ctx.Lock.Unlock()
	}()

	addr0 := keys[0].PublicKey().Address()
	addr0fullstr, err := vm.FormatAddress(addr0.Bytes())
	if err != nil {
		t.Error(err)
	}
	addr0str := strings.SplitN(addr0fullstr, addressSep, 2)[1]

	newAddrFullStr, err := vm.FormatAddress(ids.NewID([32]byte{20}).Bytes())
	if err != nil {
		t.Error(err)
	}
	newAddrStr := strings.SplitN(newAddrFullStr, addressSep, 2)[1]

	platformID := ids.Empty.Prefix(0)
	smDB := vm.ctx.SharedMemory.GetDatabase(platformID)

	utxo := &ava.UTXO{
		UTXOID: ava.UTXOID{TxID: ids.Empty},
		Asset:  ava.Asset{ID: ids.Empty},
		Out: &secp256k1fx.TransferOutput{
			Amt: 7,
			OutputOwners: secp256k1fx.OutputOwners{
				Threshold: 1,
				Addrs:     []ids.ShortID{addr0},
			},
		},
	}

	state := ava.NewPrefixedState(smDB, vm.codec)
	if err := state.FundPlatformUTXO(utxo); err != nil {
		t.Fatal(err)
	}
	vm.ctx.SharedMemory.ReleaseDatabase(platformID)

	tests := []struct {
		label string
		args  *api.JsonAddresses
		count int
	}{
		{
			"Empty",
			&api.JsonAddresses{},
			0,
		},
		{
			"[<ChainID>-<unrelated address>]",
			&api.JsonAddresses{Addresses: []string{
				// TODO: Should GetAtomicUTXOs() raise an error for this? The address portion is
				//		 longer than addr0.String()
				fmt.Sprintf("%s-%s", vm.ctx.ChainID.String(), newAddrStr),
			}},
			0,
		},
		{
			"[<ChainID>-<addr0>]",
<<<<<<< HEAD
			&GetAtomicUTXOsArgs{[]string{
				fmt.Sprintf("%s-%s", vm.ctx.ChainID.String(), addr0str),
=======
			&api.JsonAddresses{Addresses: []string{
				fmt.Sprintf("%s-%s", vm.ctx.ChainID.String(), addr0.String()),
>>>>>>> e8a54f79
			}},
			1,
		},
		{
			"[<ChainID>-<addr0>,<ChainID>-<addr0>]",
<<<<<<< HEAD
			&GetAtomicUTXOsArgs{[]string{
				fmt.Sprintf("%s-%s", vm.ctx.ChainID.String(), addr0str),
				fmt.Sprintf("%s-%s", vm.ctx.ChainID.String(), addr0str),
=======
			&api.JsonAddresses{Addresses: []string{
				fmt.Sprintf("%s-%s", vm.ctx.ChainID.String(), addr0.String()),
				fmt.Sprintf("%s-%s", vm.ctx.ChainID.String(), addr0.String()),
>>>>>>> e8a54f79
			}},
			1,
		},
	}
	for _, tt := range tests {
		t.Run(tt.label, func(t *testing.T) {
			utxosReply := &FormattedUTXOs{}
			if err := s.GetAtomicUTXOs(nil, tt.args, utxosReply); err != nil {
				t.Error(err)
			} else if tt.count != len(utxosReply.UTXOs) {
				t.Errorf("Expected %d utxos, got %#v", tt.count, len(utxosReply.UTXOs))
			}
		})
	}
}

func TestGetAssetDescription(t *testing.T) {
	genesisBytes, vm, s := setup(t)
	defer func() {
		vm.Shutdown()
		vm.ctx.Lock.Unlock()
	}()

	genesisTx := GetFirstTxFromGenesisTest(genesisBytes, t)

	avaAssetID := genesisTx.ID()

	reply := GetAssetDescriptionReply{}
	err := s.GetAssetDescription(nil, &GetAssetDescriptionArgs{
		AssetID: avaAssetID.String(),
	}, &reply)
	if err != nil {
		t.Fatal(err)
	}

	if reply.Name != "myFixedCapAsset" {
		t.Fatalf("Wrong name returned from GetAssetDescription %s", reply.Name)
	}
	if reply.Symbol != "MFCA" {
		t.Fatalf("Wrong name returned from GetAssetDescription %s", reply.Symbol)
	}
}

func TestGetBalance(t *testing.T) {
	genesisBytes, vm, s := setup(t)
	defer func() {
		vm.Shutdown()
		vm.ctx.Lock.Unlock()
	}()

	genesisTx := GetFirstTxFromGenesisTest(genesisBytes, t)

	avaAssetID := genesisTx.ID()

	reply := GetBalanceReply{}
	addrstr, err := vm.FormatAddress(keys[0].PublicKey().Address().Bytes())
	if err != nil {
		t.Fatal(err)
	}
	err = s.GetBalance(nil, &GetBalanceArgs{
		Address: addrstr,
		AssetID: avaAssetID.String(),
	}, &reply)
	if err != nil {
		t.Fatal(err)
	}

	if reply.Balance != 300000 {
		t.Fatalf("Wrong balance returned from GetBalance %d", reply.Balance)
	}
}

func TestCreateFixedCapAsset(t *testing.T) {
	_, vm, s := setup(t)
	defer func() {
		vm.Shutdown()
		vm.ctx.Lock.Unlock()
	}()

<<<<<<< HEAD
	reply := CreateFixedCapAssetReply{}
	addrstr, err := vm.FormatAddress(keys[0].PublicKey().Address().Bytes())
	if err != nil {
		t.Fatal(err)
	}
	err = s.CreateFixedCapAsset(nil, &CreateFixedCapAssetArgs{
		Username:     username,
		Password:     password,
=======
	reply := FormattedAssetID{}
	err := s.CreateFixedCapAsset(nil, &CreateFixedCapAssetArgs{
		UserPass: api.UserPass{
			Username: username,
			Password: password,
		},
>>>>>>> e8a54f79
		Name:         "testAsset",
		Symbol:       "TEST",
		Denomination: 1,
		InitialHolders: []*Holder{{
			Amount:  123456789,
			Address: addrstr,
		}},
	}, &reply)
	if err != nil {
		t.Fatal(err)
	}

	if reply.AssetID.String() != "2YD5ovZNEx7cxryCBxDZaYbrQc3v6AxTDiJwCxkZS1YMFU3Sni" {
		t.Fatalf("Wrong assetID returned from CreateFixedCapAsset %s", reply.AssetID)
	}
}

func TestCreateVariableCapAsset(t *testing.T) {
	_, vm, s := setupWithKeys(t)
	defer func() {
		vm.Shutdown()
		vm.ctx.Lock.Unlock()
	}()

<<<<<<< HEAD
	reply := CreateVariableCapAssetReply{}
	addrstr, err := vm.FormatAddress(keys[0].PublicKey().Address().Bytes())
	if err != nil {
		t.Fatal(err)
	}
	err = s.CreateVariableCapAsset(nil, &CreateVariableCapAssetArgs{
=======
	reply := FormattedAssetID{}
	err := s.CreateVariableCapAsset(nil, &CreateVariableCapAssetArgs{
>>>>>>> e8a54f79
		Username: username,
		Password: password,
		Name:     "test asset",
		Symbol:   "TEST",
		MinterSets: []Owners{
			{
				Threshold: 1,
				Minters: []string{
					addrstr,
				},
			},
		},
	}, &reply)
	if err != nil {
		t.Fatal(err)
	}

	createdAssetID := reply.AssetID.String()

	if createdAssetID != "25BzKomFRYuq52dgoutjDsehgw4v9Uvcgb2fnTBLt8qqTTTAD7" {
		t.Fatalf("Wrong assetID returned from CreateVariableCapAsset %s", reply.AssetID)
	}

	createAssetTx := UniqueTx{
		vm:   vm,
		txID: reply.AssetID,
	}
	if status := createAssetTx.Status(); status != choices.Processing {
		t.Fatalf("CreateVariableCapAssetTx status should have been Processing, but was %s", status)
	}
	if err := createAssetTx.Accept(); err != nil {
		t.Fatalf("Failed to accept CreateVariableCapAssetTx due to: %s", err)
	}

	// Test minting of the created variable cap asset
	addrstr, err = vm.FormatAddress(keys[0].PublicKey().Address().Bytes())
	if err != nil {
		t.Fatal(err)
	}
	mintArgs := &MintArgs{
<<<<<<< HEAD
		Username: username,
		Password: password,
		Amount:   200,
		AssetID:  createdAssetID,
		To:       addrstr,
=======
		UserPass: api.UserPass{
			Username: username,
			Password: password,
		},
		Amount:  200,
		AssetID: createdAssetID,
		To:      vm.Format(keys[0].PublicKey().Address().Bytes()),
>>>>>>> e8a54f79
	}
	mintReply := &api.JsonTxID{}
	if err := s.Mint(nil, mintArgs, mintReply); err != nil {
		t.Fatalf("Failed to mint variable cap asset due to: %s", err)
	}

	mintTx := UniqueTx{
		vm:   vm,
		txID: mintReply.TxID,
	}

	if status := mintTx.Status(); status != choices.Processing {
		t.Fatalf("MintTx status should have been Processing, but was %s", status)
	}
	if err := mintTx.Accept(); err != nil {
		t.Fatalf("Failed to accept MintTx due to: %s", err)
	}
	addrstr, err = vm.FormatAddress(keys[0].PublicKey().Address().Bytes())
	if err != nil {
		t.Fatal(err)
	}
	sendArgs := &SendArgs{
<<<<<<< HEAD
		Username: username,
		Password: password,
		Amount:   200,
		AssetID:  createdAssetID,
		To:       addrstr,
=======
		UserPass: api.UserPass{
			Username: username,
			Password: password,
		},
		Amount:  200,
		AssetID: createdAssetID,
		To:      vm.Format(keys[0].PublicKey().Address().Bytes()),
>>>>>>> e8a54f79
	}
	sendReply := &api.JsonTxID{}
	if err := s.Send(nil, sendArgs, sendReply); err != nil {
		t.Fatalf("Failed to send newly minted variable cap asset due to: %s", err)
	}
}

func TestNFTWorkflow(t *testing.T) {
	_, vm, s := setupWithKeys(t)
	defer func() {
		vm.Shutdown()
		vm.ctx.Lock.Unlock()
	}()

	// Test minting of the created variable cap asset
	addrstr, err := vm.FormatAddress(keys[0].PublicKey().Address().Bytes())
	if err != nil {
		t.Fatal(err)
	}
	createArgs := &CreateNFTAssetArgs{
		Username: username,
		Password: password,
		Name:     "BIG COIN",
		Symbol:   "COIN",
		MinterSets: []Owners{
			Owners{
				Threshold: 1,
				Minters: []string{
					addrstr,
				},
			},
		},
	}
	createReply := &FormattedAssetID{}
	if err := s.CreateNFTAsset(nil, createArgs, createReply); err != nil {
		t.Fatalf("Failed to mint variable cap asset due to: %s", err)
	}

	assetID := createReply.AssetID
	createNFTTx := UniqueTx{
		vm:   vm,
		txID: createReply.AssetID,
	}
	if createNFTTx.Status() != choices.Processing {
		t.Fatalf("CreateNFTTx should have been processing after creating the NFT")
	}

	// Accept the transaction so that we can Mint NFTs for the test
	if err := createNFTTx.Accept(); err != nil {
		t.Fatalf("Failed to accept CreateNFT transaction: %s", err)
	}

	addrstr, err = vm.FormatAddress(keys[0].PublicKey().Address().Bytes())
	if err != nil {
		t.Fatal(err)
	}
	mintArgs := &MintNFTArgs{
<<<<<<< HEAD
		Username: username,
		Password: password,
		AssetID:  assetID.String(),
		Payload:  formatting.CB58{Bytes: []byte{1, 2, 3, 4, 5}},
		To:       addrstr,
=======
		UserPass: api.UserPass{
			Username: username,
			Password: password,
		},
		AssetID: assetID.String(),
		Payload: formatting.CB58{Bytes: []byte{1, 2, 3, 4, 5}},
		To:      vm.Format(keys[0].PublicKey().Address().Bytes()),
>>>>>>> e8a54f79
	}
	mintReply := &api.JsonTxID{}

	if err := s.MintNFT(nil, mintArgs, mintReply); err != nil {
		t.Fatalf("MintNFT returned an error: %s", err)
	}

	mintNFTTx := UniqueTx{
		vm:   vm,
		txID: mintReply.TxID,
	}
	if mintNFTTx.Status() != choices.Processing {
		t.Fatal("MintNFTTx should have been processing after minting the NFT")
	}

	// Accept the transaction so that we can send the newly minted NFT
	if err := mintNFTTx.Accept(); err != nil {
		t.Fatalf("Failed to accept MintNFTTx: %s", err)
	}

	addrstr, err = vm.FormatAddress(keys[2].PublicKey().Address().Bytes())
	if err != nil {
		t.Fatal(err)
	}
	sendArgs := &SendNFTArgs{
<<<<<<< HEAD
		Username: username,
		Password: password,
		AssetID:  assetID.String(),
		GroupID:  0,
		To:       addrstr,
=======
		UserPass: api.UserPass{
			Username: username,
			Password: password,
		},
		AssetID: assetID.String(),
		GroupID: 0,
		To:      vm.Format(keys[2].PublicKey().Address().Bytes()),
>>>>>>> e8a54f79
	}
	sendReply := &api.JsonTxID{}
	if err := s.SendNFT(nil, sendArgs, sendReply); err != nil {
		t.Fatalf("Failed to send NFT due to: %s", err)
	}
}

func TestImportExportKey(t *testing.T) {
	_, vm, s := setup(t)
	defer func() {
		vm.Shutdown()
		vm.ctx.Lock.Unlock()
	}()

	factory := crypto.FactorySECP256K1R{}
	skIntf, err := factory.NewPrivateKey()
	if err != nil {
		t.Fatalf("problem generating private key: %s", err)
	}
	sk := skIntf.(*crypto.PrivateKeySECP256K1R)

	formattedKey := formatting.CB58{Bytes: sk.Bytes()}
	importArgs := &ImportKeyArgs{
		UserPass: api.UserPass{
			Username: username,
			Password: password,
		},
		PrivateKey: constants.SecretKeyPrefix + formatting.CB58{Bytes: sk.Bytes()}.String(),
	}
	importReply := &api.JsonAddress{}
	if err = s.ImportKey(nil, importArgs, importReply); err != nil {
		t.Fatal(err)
	}

	addrstr, err := vm.FormatAddress(sk.PublicKey().Address().Bytes())
	if err != nil {
		t.Fatal(err)
	}
	exportArgs := &ExportKeyArgs{
<<<<<<< HEAD
		Username: username,
		Password: password,
		Address:  addrstr,
=======
		UserPass: api.UserPass{
			Username: username,
			Password: password,
		},
		Address: vm.Format(sk.PublicKey().Address().Bytes()),
>>>>>>> e8a54f79
	}
	exportReply := &ExportKeyReply{}
	if err = s.ExportKey(nil, exportArgs, exportReply); err != nil {
		t.Fatal(err)
	}

	if !strings.HasPrefix(exportReply.PrivateKey, constants.SecretKeyPrefix) {
		t.Fatalf("ExportKeyReply private key: %s mssing secret key prefix: %s", exportReply.PrivateKey, constants.SecretKeyPrefix)
	}

	exportedKey := formatting.CB58{}
	if err := exportedKey.FromString(strings.TrimPrefix(exportReply.PrivateKey, constants.SecretKeyPrefix)); err != nil {
		t.Fatal("Failed to parse exported private key")
	}
	if !bytes.Equal(exportedKey.Bytes, formattedKey.Bytes) {
		t.Fatal("Unexpected key was found in ExportKeyReply")
	}
}

func TestImportAVMKeyNoDuplicates(t *testing.T) {
	_, vm, s := setup(t)
	ctx := vm.ctx
	defer func() {
		vm.Shutdown()
		ctx.Lock.Unlock()
	}()

	factory := crypto.FactorySECP256K1R{}
	skIntf, err := factory.NewPrivateKey()
	if err != nil {
		t.Fatalf("problem generating private key: %s", err)
	}
	sk := skIntf.(*crypto.PrivateKeySECP256K1R)

	args := ImportKeyArgs{
		UserPass: api.UserPass{
			Username: username,
			Password: password,
		},
		PrivateKey: constants.SecretKeyPrefix + formatting.CB58{Bytes: sk.Bytes()}.String(),
	}
	reply := api.JsonAddress{}
	if err = s.ImportKey(nil, &args, &reply); err != nil {
		t.Fatal(err)
	}

	expectedAddress, err := vm.FormatAddress(sk.PublicKey().Address().Bytes())
	if err != nil {
		t.Fatal(err)
	}

	if reply.Address != expectedAddress {
		t.Fatalf("Reply address: %s did not match expected address: %s", reply.Address, expectedAddress)
	}

	reply2 := api.JsonAddress{}
	if err = s.ImportKey(nil, &args, &reply2); err != nil {
		t.Fatal(err)
	}

	if reply2.Address != expectedAddress {
		t.Fatalf("Reply address: %s did not match expected address: %s", reply2.Address, expectedAddress)
	}

	addrsArgs := api.UserPass{
		Username: username,
		Password: password,
	}
	addrsReply := api.JsonAddresses{}
	if err := s.ListAddresses(nil, &addrsArgs, &addrsReply); err != nil {
		t.Fatal(err)
	}

	if len(addrsReply.Addresses) != 1 {
		t.Fatal("Importing the same key twice created duplicate addresses")
	}

	if addrsReply.Addresses[0] != expectedAddress {
		t.Fatal("List addresses returned an incorrect address")
	}
}

func TestSend(t *testing.T) {
	genesisBytes, vm, s := setupWithKeys(t)
	defer func() {
		vm.Shutdown()
		vm.ctx.Lock.Unlock()
	}()

	genesisTx := GetFirstTxFromGenesisTest(genesisBytes, t)
	assetID := genesisTx.ID()
	addr := keys[0].PublicKey().Address()

	addrstr, err := vm.FormatAddress(addr.Bytes())
	if err != nil {
		t.Fatal(err)
	}
	args := &SendArgs{
<<<<<<< HEAD
		Username: username,
		Password: password,
		Amount:   500,
		AssetID:  assetID.String(),
		To:       addrstr,
=======
		UserPass: api.UserPass{
			Username: username,
			Password: password,
		},
		Amount:  500,
		AssetID: assetID.String(),
		To:      vm.Format(addr.Bytes()),
>>>>>>> e8a54f79
	}
	reply := &api.JsonTxID{}
	vm.timer.Cancel()
	if err := s.Send(nil, args, reply); err != nil {
		t.Fatalf("Failed to send transaction: %s", err)
	}

	pendingTxs := vm.txs
	if len(pendingTxs) != 1 {
		t.Fatalf("Expected to find 1 pending tx after send, but found %d", len(pendingTxs))
	}

	if !reply.TxID.Equals(pendingTxs[0].ID()) {
		t.Fatal("Transaction ID returned by Send does not match the transaction found in vm's pending transactions")
	}
}

func TestCreateAndListAddresses(t *testing.T) {
	_, vm, s := setup(t)
	defer func() {
		vm.Shutdown()
		vm.ctx.Lock.Unlock()
	}()

	createArgs := &api.UserPass{
		Username: username,
		Password: password,
	}
	createReply := &api.JsonAddress{}

	if err := s.CreateAddress(nil, createArgs, createReply); err != nil {
		t.Fatalf("Failed to create address: %s", err)
	}

	newAddr := createReply.Address

	listArgs := &api.UserPass{
		Username: username,
		Password: password,
	}
	listReply := &api.JsonAddresses{}

	if err := s.ListAddresses(nil, listArgs, listReply); err != nil {
		t.Fatalf("Failed to list addresses: %s", err)
	}

	for _, addr := range listReply.Addresses {
		if addr == newAddr {
			return
		}
	}
	t.Fatalf("Failed to find newly created address among %d addresses", len(listReply.Addresses))
}

func TestImportAVA(t *testing.T) {
	genesisBytes, vm, s := setupWithKeys(t)
	defer func() {
		vm.Shutdown()
		vm.ctx.Lock.Unlock()
	}()
	genesisTx := GetFirstTxFromGenesisTest(genesisBytes, t)
	assetID := genesisTx.ID()

	addr0 := keys[0].PublicKey().Address()
	smDB := vm.ctx.SharedMemory.GetDatabase(vm.platform)

	// Must set ava assetID to be the correct asset since only AVA can be imported
	vm.ava = assetID
	utxo := &ava.UTXO{
		UTXOID: ava.UTXOID{TxID: ids.Empty},
		Asset:  ava.Asset{ID: assetID},
		Out: &secp256k1fx.TransferOutput{
			Amt: 7,
			OutputOwners: secp256k1fx.OutputOwners{
				Threshold: 1,
				Addrs:     []ids.ShortID{addr0},
			},
		},
	}

	state := ava.NewPrefixedState(smDB, vm.codec)
	if err := state.FundPlatformUTXO(utxo); err != nil {
		t.Fatal(err)
	}
	vm.ctx.SharedMemory.ReleaseDatabase(vm.platform)
	addrstr, err := vm.FormatAddress(keys[0].PublicKey().Address().Bytes())
	if err != nil {
		t.Fatal(err)
	}
	importArgs := &ImportAVAArgs{
<<<<<<< HEAD
		Username: username,
		Password: password,
		To:       addrstr,
=======
		UserPass: api.UserPass{
			Username: username,
			Password: password,
		},
		To: vm.Format(keys[0].PublicKey().Address().Bytes()),
>>>>>>> e8a54f79
	}
	importReply := &api.JsonTxID{}
	if err := s.ImportAVA(nil, importArgs, importReply); err != nil {
		t.Fatalf("Failed to import AVA due to %s", err)
	}
}<|MERGE_RESOLUTION|>--- conflicted
+++ resolved
@@ -164,13 +164,8 @@
 		t.Fatal(err)
 	}
 
-<<<<<<< HEAD
-	balanceArgs := &GetAllBalancesArgs{
+	balanceArgs := &api.JsonAddress{
 		Address: addrstr,
-=======
-	balanceArgs := &api.JsonAddress{
-		Address: fmt.Sprintf("%s-%s", vm.ctx.ChainID, addr),
->>>>>>> e8a54f79
 	}
 	balanceReply := &GetAllBalancesReply{}
 	err = s.GetAllBalances(nil, balanceArgs, balanceReply)
@@ -247,23 +242,13 @@
 		label string
 		args  *api.JsonAddresses
 	}{
-<<<<<<< HEAD
-		{"[", &GetUTXOsArgs{[]string{""}}},
-		{"[-]", &GetUTXOsArgs{[]string{"-"}}},
-		{"[foo]", &GetUTXOsArgs{[]string{"foo"}}},
-		{"[foo-bar]", &GetUTXOsArgs{[]string{"foo-bar"}}},
-		{"[<ChainID>]", &GetUTXOsArgs{[]string{vm.ctx.ChainID.String()}}},
-		{"[<ChainID>-]", &GetUTXOsArgs{[]string{fmt.Sprintf("%s-", vm.ctx.ChainID.String())}}},
-		{"[<Unknown ID>-<addr0>]", &GetUTXOsArgs{[]string{fmt.Sprintf("%s-%s", ids.NewID([32]byte{42}).String(), addr0str)}}},
-=======
 		{"[", &api.JsonAddresses{Addresses: []string{""}}},
 		{"[-]", &api.JsonAddresses{Addresses: []string{"-"}}},
 		{"[foo]", &api.JsonAddresses{Addresses: []string{"foo"}}},
 		{"[foo-bar]", &api.JsonAddresses{Addresses: []string{"foo-bar"}}},
 		{"[<ChainID>]", &api.JsonAddresses{Addresses: []string{vm.ctx.ChainID.String()}}},
 		{"[<ChainID>-]", &api.JsonAddresses{Addresses: []string{fmt.Sprintf("%s-", vm.ctx.ChainID.String())}}},
-		{"[<Unknown ID>-<addr0>]", &api.JsonAddresses{Addresses: []string{fmt.Sprintf("%s-%s", ids.NewID([32]byte{42}).String(), addr0.String())}}},
->>>>>>> e8a54f79
+		{"[<Unknown ID>-<addr0>]", &api.JsonAddresses{Addresses: []string{fmt.Sprintf("%s-%s", ids.NewID([32]byte{42}).String(), addr0str)}}},
 	}
 	for _, tt := range tests {
 		t.Run(tt.label, func(t *testing.T) {
@@ -304,42 +289,33 @@
 			"Empty",
 			&api.JsonAddresses{},
 			0,
-		}, {
+		},
+		{
 			"[<ChainID>-<unrelated address>]",
-<<<<<<< HEAD
-			&GetUTXOsArgs{[]string{
-				fmt.Sprintf("%s-%s", vm.ctx.ChainID.String(), newAddrStr),
-=======
-			&api.JsonAddresses{Addresses: []string{
-				// TODO: Should GetUTXOs() raise an error for this? The address portion is
-				//		 longer than addr0.String()
-				fmt.Sprintf("%s-%s", vm.ctx.ChainID.String(), ids.NewID([32]byte{42}).String()),
->>>>>>> e8a54f79
-			}},
+			&api.JsonAddresses{
+				Addresses: []string{
+					fmt.Sprintf("%s-%s", vm.ctx.ChainID.String(), newAddrStr),
+				},
+			},
 			0,
-		}, {
+		},
+		{
 			"[<ChainID>-<addr0>]",
-<<<<<<< HEAD
-			&GetUTXOsArgs{[]string{
-				fmt.Sprintf("%s-%s", vm.ctx.ChainID.String(), addr0str),
-=======
-			&api.JsonAddresses{Addresses: []string{
-				fmt.Sprintf("%s-%s", vm.ctx.ChainID.String(), addr0.String()),
->>>>>>> e8a54f79
-			}},
+			&api.JsonAddresses{
+				Addresses: []string{
+					fmt.Sprintf("%s-%s", vm.ctx.ChainID.String(), addr0str),
+				},
+			},
 			7,
-		}, {
+		},
+		{
 			"[<ChainID>-<addr0>,<ChainID>-<addr0>]",
-<<<<<<< HEAD
-			&GetUTXOsArgs{[]string{
-				fmt.Sprintf("%s-%s", vm.ctx.ChainID.String(), addr0str),
-				fmt.Sprintf("%s-%s", vm.ctx.ChainID.String(), addr0str),
-=======
-			&api.JsonAddresses{Addresses: []string{
-				fmt.Sprintf("%s-%s", vm.ctx.ChainID.String(), addr0.String()),
-				fmt.Sprintf("%s-%s", vm.ctx.ChainID.String(), addr0.String()),
->>>>>>> e8a54f79
-			}},
+			&api.JsonAddresses{
+				Addresses: []string{
+					fmt.Sprintf("%s-%s", vm.ctx.ChainID.String(), addr0str),
+					fmt.Sprintf("%s-%s", vm.ctx.ChainID.String(), addr0str),
+				},
+			},
 			7,
 		},
 	}
@@ -372,23 +348,13 @@
 		label string
 		args  *api.JsonAddresses
 	}{
-<<<<<<< HEAD
-		{"[", &GetAtomicUTXOsArgs{[]string{""}}},
-		{"[-]", &GetAtomicUTXOsArgs{[]string{"-"}}},
-		{"[foo]", &GetAtomicUTXOsArgs{[]string{"foo"}}},
-		{"[foo-bar]", &GetAtomicUTXOsArgs{[]string{"foo-bar"}}},
-		{"[<ChainID>]", &GetAtomicUTXOsArgs{[]string{vm.ctx.ChainID.String()}}},
-		{"[<ChainID>-]", &GetAtomicUTXOsArgs{[]string{fmt.Sprintf("%s-", vm.ctx.ChainID.String())}}},
-		{"[<Unknown ID>-<addr0>]", &GetAtomicUTXOsArgs{[]string{fmt.Sprintf("%s-%s", ids.NewID([32]byte{42}).String(), addr0str)}}},
-=======
 		{"[", &api.JsonAddresses{Addresses: []string{""}}},
 		{"[-]", &api.JsonAddresses{Addresses: []string{"-"}}},
 		{"[foo]", &api.JsonAddresses{Addresses: []string{"foo"}}},
 		{"[foo-bar]", &api.JsonAddresses{Addresses: []string{"foo-bar"}}},
 		{"[<ChainID>]", &api.JsonAddresses{Addresses: []string{vm.ctx.ChainID.String()}}},
 		{"[<ChainID>-]", &api.JsonAddresses{Addresses: []string{fmt.Sprintf("%s-", vm.ctx.ChainID.String())}}},
-		{"[<Unknown ID>-<addr0>]", &api.JsonAddresses{Addresses: []string{fmt.Sprintf("%s-%s", ids.NewID([32]byte{42}).String(), addr0.String())}}},
->>>>>>> e8a54f79
+		{"[<Unknown ID>-<addr0>]", &api.JsonAddresses{Addresses: []string{fmt.Sprintf("%s-%s", ids.NewID([32]byte{42}).String(), addr0str)}}},
 	}
 	for _, tt := range tests {
 		t.Run(tt.label, func(t *testing.T) {
@@ -453,37 +419,32 @@
 		},
 		{
 			"[<ChainID>-<unrelated address>]",
-			&api.JsonAddresses{Addresses: []string{
-				// TODO: Should GetAtomicUTXOs() raise an error for this? The address portion is
-				//		 longer than addr0.String()
-				fmt.Sprintf("%s-%s", vm.ctx.ChainID.String(), newAddrStr),
-			}},
+			&api.JsonAddresses{
+				Addresses: []string{
+					// TODO: Should GetAtomicUTXOs() raise an error for this? The address portion is
+					//		 longer than addr0.String()
+					fmt.Sprintf("%s-%s", vm.ctx.ChainID.String(), newAddrStr),
+				},
+			},
 			0,
 		},
 		{
 			"[<ChainID>-<addr0>]",
-<<<<<<< HEAD
-			&GetAtomicUTXOsArgs{[]string{
-				fmt.Sprintf("%s-%s", vm.ctx.ChainID.String(), addr0str),
-=======
-			&api.JsonAddresses{Addresses: []string{
-				fmt.Sprintf("%s-%s", vm.ctx.ChainID.String(), addr0.String()),
->>>>>>> e8a54f79
-			}},
+			&api.JsonAddresses{
+				Addresses: []string{
+					fmt.Sprintf("%s-%s", vm.ctx.ChainID.String(), addr0str),
+				},
+			},
 			1,
 		},
 		{
 			"[<ChainID>-<addr0>,<ChainID>-<addr0>]",
-<<<<<<< HEAD
-			&GetAtomicUTXOsArgs{[]string{
-				fmt.Sprintf("%s-%s", vm.ctx.ChainID.String(), addr0str),
-				fmt.Sprintf("%s-%s", vm.ctx.ChainID.String(), addr0str),
-=======
-			&api.JsonAddresses{Addresses: []string{
-				fmt.Sprintf("%s-%s", vm.ctx.ChainID.String(), addr0.String()),
-				fmt.Sprintf("%s-%s", vm.ctx.ChainID.String(), addr0.String()),
->>>>>>> e8a54f79
-			}},
+			&api.JsonAddresses{
+				Addresses: []string{
+					fmt.Sprintf("%s-%s", vm.ctx.ChainID.String(), addr0str),
+					fmt.Sprintf("%s-%s", vm.ctx.ChainID.String(), addr0str),
+				},
+			},
 			1,
 		},
 	}
@@ -562,23 +523,16 @@
 		vm.ctx.Lock.Unlock()
 	}()
 
-<<<<<<< HEAD
-	reply := CreateFixedCapAssetReply{}
+	reply := FormattedAssetID{}
 	addrstr, err := vm.FormatAddress(keys[0].PublicKey().Address().Bytes())
 	if err != nil {
 		t.Fatal(err)
 	}
 	err = s.CreateFixedCapAsset(nil, &CreateFixedCapAssetArgs{
-		Username:     username,
-		Password:     password,
-=======
-	reply := FormattedAssetID{}
-	err := s.CreateFixedCapAsset(nil, &CreateFixedCapAssetArgs{
-		UserPass: api.UserPass{
-			Username: username,
-			Password: password,
-		},
->>>>>>> e8a54f79
+		UserPass: api.UserPass{
+			Username: username,
+			Password: password,
+		},
 		Name:         "testAsset",
 		Symbol:       "TEST",
 		Denomination: 1,
@@ -603,21 +557,18 @@
 		vm.ctx.Lock.Unlock()
 	}()
 
-<<<<<<< HEAD
-	reply := CreateVariableCapAssetReply{}
+	reply := FormattedAssetID{}
 	addrstr, err := vm.FormatAddress(keys[0].PublicKey().Address().Bytes())
 	if err != nil {
 		t.Fatal(err)
 	}
 	err = s.CreateVariableCapAsset(nil, &CreateVariableCapAssetArgs{
-=======
-	reply := FormattedAssetID{}
-	err := s.CreateVariableCapAsset(nil, &CreateVariableCapAssetArgs{
->>>>>>> e8a54f79
-		Username: username,
-		Password: password,
-		Name:     "test asset",
-		Symbol:   "TEST",
+		UserPass: api.UserPass{
+			Username: username,
+			Password: password,
+		},
+		Name:   "test asset",
+		Symbol: "TEST",
 		MinterSets: []Owners{
 			{
 				Threshold: 1,
@@ -654,21 +605,13 @@
 		t.Fatal(err)
 	}
 	mintArgs := &MintArgs{
-<<<<<<< HEAD
-		Username: username,
-		Password: password,
-		Amount:   200,
-		AssetID:  createdAssetID,
-		To:       addrstr,
-=======
 		UserPass: api.UserPass{
 			Username: username,
 			Password: password,
 		},
 		Amount:  200,
 		AssetID: createdAssetID,
-		To:      vm.Format(keys[0].PublicKey().Address().Bytes()),
->>>>>>> e8a54f79
+		To:      addrstr,
 	}
 	mintReply := &api.JsonTxID{}
 	if err := s.Mint(nil, mintArgs, mintReply); err != nil {
@@ -691,21 +634,13 @@
 		t.Fatal(err)
 	}
 	sendArgs := &SendArgs{
-<<<<<<< HEAD
-		Username: username,
-		Password: password,
-		Amount:   200,
-		AssetID:  createdAssetID,
-		To:       addrstr,
-=======
 		UserPass: api.UserPass{
 			Username: username,
 			Password: password,
 		},
 		Amount:  200,
 		AssetID: createdAssetID,
-		To:      vm.Format(keys[0].PublicKey().Address().Bytes()),
->>>>>>> e8a54f79
+		To:      addrstr,
 	}
 	sendReply := &api.JsonTxID{}
 	if err := s.Send(nil, sendArgs, sendReply); err != nil {
@@ -726,10 +661,12 @@
 		t.Fatal(err)
 	}
 	createArgs := &CreateNFTAssetArgs{
-		Username: username,
-		Password: password,
-		Name:     "BIG COIN",
-		Symbol:   "COIN",
+		UserPass: api.UserPass{
+			Username: username,
+			Password: password,
+		},
+		Name:   "BIG COIN",
+		Symbol: "COIN",
 		MinterSets: []Owners{
 			Owners{
 				Threshold: 1,
@@ -763,21 +700,13 @@
 		t.Fatal(err)
 	}
 	mintArgs := &MintNFTArgs{
-<<<<<<< HEAD
-		Username: username,
-		Password: password,
-		AssetID:  assetID.String(),
-		Payload:  formatting.CB58{Bytes: []byte{1, 2, 3, 4, 5}},
-		To:       addrstr,
-=======
 		UserPass: api.UserPass{
 			Username: username,
 			Password: password,
 		},
 		AssetID: assetID.String(),
 		Payload: formatting.CB58{Bytes: []byte{1, 2, 3, 4, 5}},
-		To:      vm.Format(keys[0].PublicKey().Address().Bytes()),
->>>>>>> e8a54f79
+		To:      addrstr,
 	}
 	mintReply := &api.JsonTxID{}
 
@@ -803,21 +732,13 @@
 		t.Fatal(err)
 	}
 	sendArgs := &SendNFTArgs{
-<<<<<<< HEAD
-		Username: username,
-		Password: password,
-		AssetID:  assetID.String(),
-		GroupID:  0,
-		To:       addrstr,
-=======
 		UserPass: api.UserPass{
 			Username: username,
 			Password: password,
 		},
 		AssetID: assetID.String(),
 		GroupID: 0,
-		To:      vm.Format(keys[2].PublicKey().Address().Bytes()),
->>>>>>> e8a54f79
+		To:      addrstr,
 	}
 	sendReply := &api.JsonTxID{}
 	if err := s.SendNFT(nil, sendArgs, sendReply); err != nil {
@@ -857,17 +778,11 @@
 		t.Fatal(err)
 	}
 	exportArgs := &ExportKeyArgs{
-<<<<<<< HEAD
-		Username: username,
-		Password: password,
-		Address:  addrstr,
-=======
-		UserPass: api.UserPass{
-			Username: username,
-			Password: password,
-		},
-		Address: vm.Format(sk.PublicKey().Address().Bytes()),
->>>>>>> e8a54f79
+		UserPass: api.UserPass{
+			Username: username,
+			Password: password,
+		},
+		Address: addrstr,
 	}
 	exportReply := &ExportKeyReply{}
 	if err = s.ExportKey(nil, exportArgs, exportReply); err != nil {
@@ -966,21 +881,13 @@
 		t.Fatal(err)
 	}
 	args := &SendArgs{
-<<<<<<< HEAD
-		Username: username,
-		Password: password,
-		Amount:   500,
-		AssetID:  assetID.String(),
-		To:       addrstr,
-=======
 		UserPass: api.UserPass{
 			Username: username,
 			Password: password,
 		},
 		Amount:  500,
 		AssetID: assetID.String(),
-		To:      vm.Format(addr.Bytes()),
->>>>>>> e8a54f79
+		To:      addrstr,
 	}
 	reply := &api.JsonTxID{}
 	vm.timer.Cancel()
@@ -1071,17 +978,11 @@
 		t.Fatal(err)
 	}
 	importArgs := &ImportAVAArgs{
-<<<<<<< HEAD
-		Username: username,
-		Password: password,
-		To:       addrstr,
-=======
-		UserPass: api.UserPass{
-			Username: username,
-			Password: password,
-		},
-		To: vm.Format(keys[0].PublicKey().Address().Bytes()),
->>>>>>> e8a54f79
+		UserPass: api.UserPass{
+			Username: username,
+			Password: password,
+		},
+		To: addrstr,
 	}
 	importReply := &api.JsonTxID{}
 	if err := s.ImportAVA(nil, importArgs, importReply); err != nil {
