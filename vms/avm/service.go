// (c) 2019-2020, Ava Labs, Inc. All rights reserved.
// See the file LICENSE for licensing terms.

package avm

import (
	"errors"
	"fmt"
	"math"
	"net/http"
	"strings"

	"github.com/ava-labs/avalanchego/api"
	"github.com/ava-labs/avalanchego/ids"
	"github.com/ava-labs/avalanchego/snow/choices"
	"github.com/ava-labs/avalanchego/utils/constants"
	"github.com/ava-labs/avalanchego/utils/crypto"
	"github.com/ava-labs/avalanchego/utils/formatting"
	"github.com/ava-labs/avalanchego/utils/json"
	"github.com/ava-labs/avalanchego/vms/components/avax"
	"github.com/ava-labs/avalanchego/vms/components/verify"
	"github.com/ava-labs/avalanchego/vms/nftfx"
	"github.com/ava-labs/avalanchego/vms/secp256k1fx"

	safemath "github.com/ava-labs/avalanchego/utils/math"
)

const (
	// Max number of addresses that can be passed in as argument to GetUTXOs
	maxGetUTXOsAddrs = 1024

	// Max number of addresses allowed for a single keystore user
	maxKeystoreAddresses = 5000
)

var (
	errUnknownAssetID         = errors.New("unknown asset ID")
	errTxNotCreateAsset       = errors.New("transaction doesn't create an asset")
	errNoMinters              = errors.New("no minters provided")
	errNoHoldersOrMinters     = errors.New("no minters or initialHolders provided")
	errInvalidAmount          = errors.New("amount must be positive")
	errNoOutputs              = errors.New("no outputs to send")
	errSpendOverflow          = errors.New("spent amount overflows uint64")
	errInvalidMintAmount      = errors.New("amount minted must be positive")
	errAddressesCantMintAsset = errors.New("provided addresses don't have the authority to mint the provided asset")
	errInvalidUTXO            = errors.New("invalid utxo")
	errNilTxID                = errors.New("nil transaction ID")
	errNoAddresses            = errors.New("no addresses provided")
	errNoKeys                 = errors.New("from addresses have no keys or funds")
)

// Service defines the base service for the asset vm
type Service struct{ vm *VM }

// FormattedAssetID defines a JSON formatted struct containing an assetID as a string
type FormattedAssetID struct {
	AssetID ids.ID `json:"assetID"`
}

// IssueTx attempts to issue a transaction into consensus
func (service *Service) IssueTx(r *http.Request, args *api.FormattedTx, reply *api.JSONTxID) error {
	service.vm.ctx.Log.Info("AVM: IssueTx called with %s", args.Tx)

	txBytes, err := formatting.Decode(args.Encoding, args.Tx)
	if err != nil {
		return fmt.Errorf("problem decoding transaction: %w", err)
	}
	txID, err := service.vm.IssueTx(txBytes)
	if err != nil {
		return err
	}

	reply.TxID = txID
	return nil
}

// GetTxStatusReply defines the GetTxStatus replies returned from the API
type GetTxStatusReply struct {
	Status choices.Status `json:"status"`
}

// GetTxStatus returns the status of the specified transaction
func (service *Service) GetTxStatus(r *http.Request, args *api.JSONTxID, reply *GetTxStatusReply) error {
	service.vm.ctx.Log.Info("AVM: GetTxStatus called with %s", args.TxID)

	if args.TxID == ids.Empty {
		return errNilTxID
	}

	tx := UniqueTx{
		vm:   service.vm,
		txID: args.TxID,
	}

	reply.Status = tx.Status()
	return nil
}

// GetTx returns the specified transaction
func (service *Service) GetTx(r *http.Request, args *api.GetTxArgs, reply *api.FormattedTx) error {
	service.vm.ctx.Log.Info("AVM: GetTx called with %s", args.TxID)

	if args.TxID == ids.Empty {
		return errNilTxID
	}

	tx := UniqueTx{
		vm:   service.vm,
		txID: args.TxID,
	}
	if status := tx.Status(); !status.Fetched() {
		return errUnknownTx
	}

	var err error
	reply.Tx, err = formatting.Encode(args.Encoding, tx.Bytes())
	if err != nil {
		return fmt.Errorf("couldn't encode tx as string: %s", err)
	}
	reply.Encoding = args.Encoding
	return nil
}

<<<<<<< HEAD
=======
// Index is an address and an associated UTXO.
// Marks a starting or stopping point when fetching UTXOs. Used for pagination.
type Index struct {
	Address string `json:"address"` // The address as a string
	UTXO    string `json:"utxo"`    // The UTXO ID as a string
}

// GetUTXOsArgs are arguments for passing into GetUTXOs.
// Gets the UTXOs that reference at least one address in [Addresses].
// Returns at most [limit] addresses.
// If specified, [SourceChain] is the chain where the atomic UTXOs were exported from. If empty,
// or the Chain ID of this VM is specified, then GetUTXOs fetches the native UTXOs.
// If [limit] == 0 or > [maxUTXOsToFetch], fetches up to [maxUTXOsToFetch].
// [StartIndex] defines where to start fetching UTXOs (for pagination.)
// UTXOs fetched are from addresses equal to or greater than [StartIndex.Address]
// For address [StartIndex.Address], only UTXOs with IDs greater than [StartIndex.UTXO] will be returned.
// If [StartIndex] is omitted, gets all UTXOs.
// If GetUTXOs is called multiple times, with our without [StartIndex], it is not guaranteed
// that returned UTXOs are unique. That is, the same UTXO may appear in the response of multiple calls.
type GetUTXOsArgs struct {
	Addresses   []string            `json:"addresses"`
	SourceChain string              `json:"sourceChain"`
	Limit       json.Uint32         `json:"limit"`
	StartIndex  Index               `json:"startIndex"`
	Encoding    formatting.Encoding `json:"encoding"`
}

// GetUTXOsReply defines the GetUTXOs replies returned from the API
type GetUTXOsReply struct {
	// Number of UTXOs returned
	NumFetched json.Uint64 `json:"numFetched"`
	// The UTXOs
	UTXOs []string `json:"utxos"`
	// The last UTXO that was returned, and the address it corresponds to.
	// Used for pagination. To get the rest of the UTXOs, call GetUTXOs
	// again and set [StartIndex] to this value.
	EndIndex Index `json:"endIndex"`
	// Encoding specifies the encoding format the UTXOs are returned in
	Encoding formatting.Encoding `json:"encoding"`
}

>>>>>>> c8f3cfd6
// GetUTXOs gets all utxos for passed in addresses
func (service *Service) GetUTXOs(r *http.Request, args *api.GetUTXOsArgs, reply *api.GetUTXOsReply) error {
	service.vm.ctx.Log.Info("AVM: GetUTXOs called for with %s", args.Addresses)

	if len(args.Addresses) == 0 {
		return errNoAddresses
	}
	if len(args.Addresses) > maxGetUTXOsAddrs {
		return fmt.Errorf("number of addresses given, %d, exceeds maximum, %d", len(args.Addresses), maxGetUTXOsAddrs)
	}

	var sourceChain ids.ID
	if args.SourceChain == "" {
		sourceChain = service.vm.ctx.ChainID
	} else {
		chainID, err := service.vm.ctx.BCLookup.Lookup(args.SourceChain)
		if err != nil {
			return fmt.Errorf("problem parsing source chainID %q: %w", args.SourceChain, err)
		}
		sourceChain = chainID
	}

	addrSet := ids.ShortSet{}
	for _, addrStr := range args.Addresses {
		addr, err := service.vm.ParseLocalAddress(addrStr)
		if err != nil {
			return fmt.Errorf("couldn't parse address %q: %w", addrStr, err)
		}
		addrSet.Add(addr)
	}

	startAddr := ids.ShortEmpty
	startUTXO := ids.Empty
	if args.StartIndex.Address != "" || args.StartIndex.UTXO != "" {
		startAddr, err = service.vm.ParseLocalAddress(args.StartIndex.Address)
		if err != nil {
			return fmt.Errorf("couldn't parse start index address %q: %w", args.StartIndex.Address, err)
		}
		startUTXO, err = ids.FromString(args.StartIndex.UTXO)
		if err != nil {
			return fmt.Errorf("couldn't parse start index utxo: %w", err)
		}
	}

	var (
		utxos     []*avax.UTXO
		endAddr   ids.ShortID
		endUTXOID ids.ID
		err       error
	)
	if sourceChain == service.vm.ctx.ChainID {
		utxos, endAddr, endUTXOID, err = service.vm.GetUTXOs(
			addrSet,
			startAddr,
			startUTXO,
			int(args.Limit),
			true,
		)
	} else {
		utxos, endAddr, endUTXOID, err = service.vm.GetAtomicUTXOs(
			sourceChain,
			addrSet,
			startAddr,
			startUTXO,
			int(args.Limit),
		)
	}
	if err != nil {
		return fmt.Errorf("problem retrieving UTXOs: %w", err)
	}

	reply.UTXOs = make([]string, len(utxos))
	for i, utxo := range utxos {
		b, err := service.vm.codec.Marshal(utxo)
		if err != nil {
			return fmt.Errorf("problem marshalling UTXO: %w", err)
		}
		reply.UTXOs[i], err = formatting.Encode(args.Encoding, b)
		if err != nil {
			return fmt.Errorf("couldn't encode UTXO %s as string: %s", utxo.InputID(), err)
		}
	}

	endAddress, err := service.vm.FormatLocalAddress(endAddr)
	if err != nil {
		return fmt.Errorf("problem formatting address: %w", err)
	}

	reply.EndIndex.Address = endAddress
	reply.EndIndex.UTXO = endUTXOID.String()
	reply.NumFetched = json.Uint64(len(utxos))
	reply.Encoding = args.Encoding
	return nil
}

// GetAssetDescriptionArgs are arguments for passing into GetAssetDescription requests
type GetAssetDescriptionArgs struct {
	AssetID string `json:"assetID"`
}

// GetAssetDescriptionReply defines the GetAssetDescription replies returned from the API
type GetAssetDescriptionReply struct {
	FormattedAssetID
	Name         string     `json:"name"`
	Symbol       string     `json:"symbol"`
	Denomination json.Uint8 `json:"denomination"`
}

// GetAssetDescription creates an empty account with the name passed in
func (service *Service) GetAssetDescription(_ *http.Request, args *GetAssetDescriptionArgs, reply *GetAssetDescriptionReply) error {
	service.vm.ctx.Log.Info("AVM: GetAssetDescription called with %s", args.AssetID)

	assetID, err := service.vm.lookupAssetID(args.AssetID)
	if err != nil {
		return err
	}

	tx := &UniqueTx{
		vm:   service.vm,
		txID: assetID,
	}
	if status := tx.Status(); !status.Fetched() {
		return errUnknownAssetID
	}
	createAssetTx, ok := tx.UnsignedTx.(*CreateAssetTx)
	if !ok {
		return errTxNotCreateAsset
	}

	reply.AssetID = assetID
	reply.Name = createAssetTx.Name
	reply.Symbol = createAssetTx.Symbol
	reply.Denomination = json.Uint8(createAssetTx.Denomination)

	return nil
}

// GetBalanceArgs are arguments for passing into GetBalance requests
type GetBalanceArgs struct {
	Address string `json:"address"`
	AssetID string `json:"assetID"`
}

// GetBalanceReply defines the GetBalance replies returned from the API
type GetBalanceReply struct {
	Balance json.Uint64   `json:"balance"`
	UTXOIDs []avax.UTXOID `json:"utxoIDs"`
}

// GetBalance returns the amount of an asset that an address at least partially owns
func (service *Service) GetBalance(r *http.Request, args *GetBalanceArgs, reply *GetBalanceReply) error {
	service.vm.ctx.Log.Info("AVM: GetBalance called with address: %s assetID: %s", args.Address, args.AssetID)

	addr, err := service.vm.ParseLocalAddress(args.Address)
	if err != nil {
		return fmt.Errorf("problem parsing address '%s': %w", args.Address, err)
	}

	assetID, err := service.vm.lookupAssetID(args.AssetID)
	if err != nil {
		return err
	}

	addrSet := ids.ShortSet{}
	addrSet.Add(addr)

	utxos, _, _, err := service.vm.GetUTXOs(addrSet, ids.ShortEmpty, ids.Empty, -1, false)
	if err != nil {
		return fmt.Errorf("problem retrieving UTXOs: %w", err)
	}

	reply.UTXOIDs = make([]avax.UTXOID, 0, len(utxos))
	for _, utxo := range utxos {
		if utxo.AssetID() != assetID {
			continue
		}
		transferable, ok := utxo.Out.(avax.TransferableOut)
		if !ok {
			continue
		}
		amt, err := safemath.Add64(transferable.Amount(), uint64(reply.Balance))
		if err != nil {
			return err
		}
		reply.Balance = json.Uint64(amt)
		reply.UTXOIDs = append(reply.UTXOIDs, utxo.UTXOID)
	}

	return nil
}

// Balance ...
type Balance struct {
	AssetID string      `json:"asset"`
	Balance json.Uint64 `json:"balance"`
}

// GetAllBalancesReply is the response from a call to GetAllBalances
type GetAllBalancesReply struct {
	Balances []Balance `json:"balances"`
}

// GetAllBalances returns a map where:
//   Key: ID of an asset such that [args.Address] has a non-zero balance of the asset
//   Value: The balance of the asset held by the address
// Note that balances include assets that the address only _partially_ owns
// (ie is one of several addresses specified in a multi-sig)
func (service *Service) GetAllBalances(r *http.Request, args *api.JSONAddress, reply *GetAllBalancesReply) error {
	service.vm.ctx.Log.Info("AVM: GetAllBalances called with address: %s", args.Address)

	address, err := service.vm.ParseLocalAddress(args.Address)
	if err != nil {
		return fmt.Errorf("problem parsing address '%s': %w", args.Address, err)
	}
	addrSet := ids.ShortSet{}
	addrSet.Add(address)

	utxos, _, _, err := service.vm.GetUTXOs(addrSet, ids.ShortEmpty, ids.Empty, -1, false)
	if err != nil {
		return fmt.Errorf("couldn't get address's UTXOs: %w", err)
	}

	assetIDs := ids.Set{}               // IDs of assets the address has a non-zero balance of
	balances := make(map[ids.ID]uint64) // key: ID (as bytes). value: balance of that asset
	for _, utxo := range utxos {
		transferable, ok := utxo.Out.(avax.TransferableOut)
		if !ok {
			continue
		}
		assetID := utxo.AssetID()
		assetIDs.Add(assetID)
		balance := balances[assetID] // 0 if key doesn't exist
		balance, err := safemath.Add64(transferable.Amount(), balance)
		if err != nil {
			balances[assetID] = math.MaxUint64
		} else {
			balances[assetID] = balance
		}
	}

	reply.Balances = make([]Balance, assetIDs.Len())
	i := 0
	for assetID := range assetIDs {
		if alias, err := service.vm.PrimaryAlias(assetID); err == nil {
			reply.Balances[i] = Balance{
				AssetID: alias,
				Balance: json.Uint64(balances[assetID]),
			}
		} else {
			reply.Balances[i] = Balance{
				AssetID: assetID.String(),
				Balance: json.Uint64(balances[assetID]),
			}
		}
		i++
	}

	return nil
}

// Holder describes how much an address owns of an asset
type Holder struct {
	Amount  json.Uint64 `json:"amount"`
	Address string      `json:"address"`
}

// Owners describes who can perform an action
type Owners struct {
	Threshold json.Uint32 `json:"threshold"`
	Minters   []string    `json:"minters"`
}

// CreateAssetArgs are arguments for passing into CreateAsset
type CreateAssetArgs struct {
	api.JSONSpendHeader           // User, password, from addrs, change addr
	Name                string    `json:"name"`
	Symbol              string    `json:"symbol"`
	Denomination        byte      `json:"denomination"`
	InitialHolders      []*Holder `json:"initialHolders"`
	MinterSets          []Owners  `json:"minterSets"`
}

// AssetIDChangeAddr is an asset ID and a change address
type AssetIDChangeAddr struct {
	FormattedAssetID
	api.JSONChangeAddr
}

// CreateAsset returns ID of the newly created asset
func (service *Service) CreateAsset(r *http.Request, args *CreateAssetArgs, reply *AssetIDChangeAddr) error {
	service.vm.ctx.Log.Info("AVM: CreateAsset called with name: %s symbol: %s number of holders: %d number of minters: %d",
		args.Name,
		args.Symbol,
		len(args.InitialHolders),
		len(args.MinterSets),
	)

	if len(args.InitialHolders) == 0 && len(args.MinterSets) == 0 {
		return errNoHoldersOrMinters
	}

	// Parse the from addresses
	fromAddrs := ids.ShortSet{}
	for _, addrStr := range args.From {
		addr, err := service.vm.ParseLocalAddress(addrStr)
		if err != nil {
			return fmt.Errorf("couldn't parse 'from' address %s: %w", addrStr, err)
		}
		fromAddrs.Add(addr)
	}

	// Get the UTXOs/keys for the from addresses
	utxos, kc, err := service.vm.LoadUser(args.Username, args.Password, fromAddrs)
	if err != nil {
		return err
	}

	// Parse the change address.
	if len(kc.Keys) == 0 {
		return errNoKeys
	}
	changeAddr, err := service.vm.selectChangeAddr(kc.Keys[0].PublicKey().Address(), args.ChangeAddr)
	if err != nil {
		return err
	}

	amountsSpent, ins, keys, err := service.vm.Spend(
		utxos,
		kc,
		map[ids.ID]uint64{
			service.vm.ctx.AVAXAssetID: service.vm.creationTxFee,
		},
	)
	if err != nil {
		return err
	}

	outs := []*avax.TransferableOutput{}
	if amountSpent := amountsSpent[service.vm.ctx.AVAXAssetID]; amountSpent > service.vm.creationTxFee {
		outs = append(outs, &avax.TransferableOutput{
			Asset: avax.Asset{ID: service.vm.ctx.AVAXAssetID},
			Out: &secp256k1fx.TransferOutput{
				Amt: amountSpent - service.vm.creationTxFee,
				OutputOwners: secp256k1fx.OutputOwners{
					Locktime:  0,
					Threshold: 1,
					Addrs:     []ids.ShortID{changeAddr},
				},
			},
		})
	}

	initialState := &InitialState{
		FxID: 0, // TODO: Should lookup secp256k1fx FxID
		Outs: make([]verify.State, 0, len(args.InitialHolders)+len(args.MinterSets)),
	}
	for _, holder := range args.InitialHolders {
		addr, err := service.vm.ParseLocalAddress(holder.Address)
		if err != nil {
			return err
		}
		initialState.Outs = append(initialState.Outs, &secp256k1fx.TransferOutput{
			Amt: uint64(holder.Amount),
			OutputOwners: secp256k1fx.OutputOwners{
				Threshold: 1,
				Addrs:     []ids.ShortID{addr},
			},
		})
	}
	for _, owner := range args.MinterSets {
		minter := &secp256k1fx.MintOutput{
			OutputOwners: secp256k1fx.OutputOwners{
				Threshold: uint32(owner.Threshold),
				Addrs:     make([]ids.ShortID, 0, len(owner.Minters)),
			},
		}
		for _, address := range owner.Minters {
			addr, err := service.vm.ParseLocalAddress(address)
			if err != nil {
				return err
			}
			minter.Addrs = append(minter.Addrs, addr)
		}
		ids.SortShortIDs(minter.Addrs)
		initialState.Outs = append(initialState.Outs, minter)
	}
	initialState.Sort(service.vm.codec)

	tx := Tx{UnsignedTx: &CreateAssetTx{
		BaseTx: BaseTx{BaseTx: avax.BaseTx{
			NetworkID:    service.vm.ctx.NetworkID,
			BlockchainID: service.vm.ctx.ChainID,
			Outs:         outs,
			Ins:          ins,
		}},
		Name:         args.Name,
		Symbol:       args.Symbol,
		Denomination: args.Denomination,
		States:       []*InitialState{initialState},
	}}
	if err := tx.SignSECP256K1Fx(service.vm.codec, keys); err != nil {
		return err
	}

	assetID, err := service.vm.IssueTx(tx.Bytes())
	if err != nil {
		return fmt.Errorf("problem issuing transaction: %w", err)
	}

	reply.AssetID = assetID
	reply.ChangeAddr, err = service.vm.FormatLocalAddress(changeAddr)
	return err
}

// CreateFixedCapAsset returns ID of the newly created asset
func (service *Service) CreateFixedCapAsset(r *http.Request, args *CreateAssetArgs, reply *AssetIDChangeAddr) error {
	service.vm.ctx.Log.Info("AVM: CreateFixedCapAsset called with name: %s symbol: %s number of holders: %d",
		args.Name,
		args.Symbol,
		len(args.InitialHolders),
	)

	return service.CreateAsset(nil, args, reply)
}

// CreateVariableCapAsset returns ID of the newly created asset
func (service *Service) CreateVariableCapAsset(r *http.Request, args *CreateAssetArgs, reply *AssetIDChangeAddr) error {
	service.vm.ctx.Log.Info("AVM: CreateVariableCapAsset called with name: %s symbol: %s number of minters: %d",
		args.Name,
		args.Symbol,
		len(args.MinterSets),
	)

	return service.CreateAsset(nil, args, reply)
}

// CreateNFTAssetArgs are arguments for passing into CreateNFTAsset requests
type CreateNFTAssetArgs struct {
	api.JSONSpendHeader          // User, password, from addrs, change addr
	Name                string   `json:"name"`
	Symbol              string   `json:"symbol"`
	MinterSets          []Owners `json:"minterSets"`
}

// CreateNFTAsset returns ID of the newly created asset
func (service *Service) CreateNFTAsset(r *http.Request, args *CreateNFTAssetArgs, reply *AssetIDChangeAddr) error {
	service.vm.ctx.Log.Info("AVM: CreateNFTAsset called with name: %s symbol: %s number of minters: %d",
		args.Name,
		args.Symbol,
		len(args.MinterSets),
	)

	if len(args.MinterSets) == 0 {
		return errNoMinters
	}

	// Parse the from addresses
	fromAddrs := ids.ShortSet{}
	for _, addrStr := range args.From {
		addr, err := service.vm.ParseLocalAddress(addrStr)
		if err != nil {
			return fmt.Errorf("couldn't parse 'from' address %s: %w", addrStr, err)
		}
		fromAddrs.Add(addr)
	}

	// Get the UTXOs/keys for the from addresses
	utxos, kc, err := service.vm.LoadUser(args.Username, args.Password, fromAddrs)
	if err != nil {
		return err
	}

	// Parse the change address.
	if len(kc.Keys) == 0 {
		return errNoKeys
	}
	changeAddr, err := service.vm.selectChangeAddr(kc.Keys[0].PublicKey().Address(), args.ChangeAddr)
	if err != nil {
		return err
	}

	amountsSpent, ins, keys, err := service.vm.Spend(
		utxos,
		kc,
		map[ids.ID]uint64{
			service.vm.ctx.AVAXAssetID: service.vm.creationTxFee,
		},
	)
	if err != nil {
		return err
	}

	outs := []*avax.TransferableOutput{}
	if amountSpent := amountsSpent[service.vm.ctx.AVAXAssetID]; amountSpent > service.vm.creationTxFee {
		outs = append(outs, &avax.TransferableOutput{
			Asset: avax.Asset{ID: service.vm.ctx.AVAXAssetID},
			Out: &secp256k1fx.TransferOutput{
				Amt: amountSpent - service.vm.creationTxFee,
				OutputOwners: secp256k1fx.OutputOwners{
					Locktime:  0,
					Threshold: 1,
					Addrs:     []ids.ShortID{changeAddr},
				},
			},
		})
	}

	initialState := &InitialState{
		FxID: 1, // TODO: Should lookup nftfx FxID
		Outs: make([]verify.State, 0, len(args.MinterSets)),
	}
	for i, owner := range args.MinterSets {
		minter := &nftfx.MintOutput{
			GroupID: uint32(i),
			OutputOwners: secp256k1fx.OutputOwners{
				Threshold: uint32(owner.Threshold),
			},
		}
		for _, address := range owner.Minters {
			addr, err := service.vm.ParseLocalAddress(address)
			if err != nil {
				return err
			}
			minter.Addrs = append(minter.Addrs, addr)
		}
		ids.SortShortIDs(minter.Addrs)
		initialState.Outs = append(initialState.Outs, minter)
	}
	initialState.Sort(service.vm.codec)

	tx := Tx{UnsignedTx: &CreateAssetTx{
		BaseTx: BaseTx{BaseTx: avax.BaseTx{
			NetworkID:    service.vm.ctx.NetworkID,
			BlockchainID: service.vm.ctx.ChainID,
			Outs:         outs,
			Ins:          ins,
		}},
		Name:         args.Name,
		Symbol:       args.Symbol,
		Denomination: 0, // NFTs are non-fungible
		States:       []*InitialState{initialState},
	}}
	if err := tx.SignSECP256K1Fx(service.vm.codec, keys); err != nil {
		return err
	}

	assetID, err := service.vm.IssueTx(tx.Bytes())
	if err != nil {
		return fmt.Errorf("problem issuing transaction: %w", err)
	}

	reply.AssetID = assetID
	reply.ChangeAddr, err = service.vm.FormatLocalAddress(changeAddr)
	return err
}

// CreateAddress creates an address for the user [args.Username]
func (service *Service) CreateAddress(r *http.Request, args *api.UserPass, reply *api.JSONAddress) error {
	service.vm.ctx.Log.Info("AVM: CreateAddress called for user '%s'", args.Username)

	db, err := service.vm.ctx.Keystore.GetDatabase(args.Username, args.Password)
	if err != nil {
		return fmt.Errorf("problem retrieving user %q: %w", args.Username, err)
	}
	// Drop any potential error closing the database to report the original
	// error
	defer db.Close()

	user := userState{vm: service.vm}

	addresses, _ := user.Addresses(db)
	if len(addresses) >= maxKeystoreAddresses {
		return fmt.Errorf("keystore user has reached its limit of %d addresses", maxKeystoreAddresses)
	}

	factory := crypto.FactorySECP256K1R{}
	skIntf, err := factory.NewPrivateKey()
	if err != nil {
		return fmt.Errorf("problem generating private key: %w", err)
	}
	sk := skIntf.(*crypto.PrivateKeySECP256K1R)

	if err := user.SetKey(db, sk); err != nil {
		return fmt.Errorf("problem saving private key: %w", err)
	}

	addresses = append(addresses, sk.PublicKey().Address())

	if err := user.SetAddresses(db, addresses); err != nil {
		return fmt.Errorf("problem saving address: %w", err)
	}
	reply.Address, err = service.vm.FormatLocalAddress(sk.PublicKey().Address())
	if err != nil {
		return fmt.Errorf("problem formatting address: %w", err)
	}

	// Return an error if the DB can't close, this will execute before the above
	// db close.
	return db.Close()
}

// ListAddresses returns all of the addresses controlled by user [args.Username]
func (service *Service) ListAddresses(_ *http.Request, args *api.UserPass, response *api.JSONAddresses) error {
	service.vm.ctx.Log.Info("AVM: ListAddresses called for user '%s'", args.Username)

	db, err := service.vm.ctx.Keystore.GetDatabase(args.Username, args.Password)
	if err != nil {
		return fmt.Errorf("problem retrieving user '%s': %w", args.Username, err)
	}

	response.Addresses = []string{}

	user := userState{vm: service.vm}
	addresses, err := user.Addresses(db)
	if err != nil {
		return db.Close()
	}

	for _, address := range addresses {
		addr, err := service.vm.FormatLocalAddress(address)
		if err != nil {
			// Drop any potential error closing the database to report the
			// original error
			_ = db.Close()
			return fmt.Errorf("problem formatting address: %w", err)
		}
		response.Addresses = append(response.Addresses, addr)
	}
	return db.Close()
}

// ExportKeyArgs are arguments for ExportKey
type ExportKeyArgs struct {
	api.UserPass
	Address string `json:"address"`
}

// ExportKeyReply is the response for ExportKey
type ExportKeyReply struct {
	// The decrypted PrivateKey for the Address provided in the arguments
	PrivateKey string `json:"privateKey"`
}

// ExportKey returns a private key from the provided user
func (service *Service) ExportKey(r *http.Request, args *ExportKeyArgs, reply *ExportKeyReply) error {
	service.vm.ctx.Log.Info("AVM: ExportKey called for user %q", args.Username)

	addr, err := service.vm.ParseLocalAddress(args.Address)
	if err != nil {
		return fmt.Errorf("problem parsing address %q: %w", args.Address, err)
	}

	db, err := service.vm.ctx.Keystore.GetDatabase(args.Username, args.Password)
	if err != nil {
		return fmt.Errorf("problem retrieving user %q: %w", args.Username, err)
	}

	user := userState{vm: service.vm}

	sk, err := user.Key(db, addr)
	if err != nil {
		// Drop any potential error closing the database to report the original
		// error
		_ = db.Close()
		return fmt.Errorf("problem retrieving private key: %w", err)
	}

	// We assume that the maximum size of a byte slice that
	// can be stringified is at least the length of a SECP256K1 private key
	privKeyStr, _ := formatting.Encode(formatting.CB58, sk.Bytes())
	reply.PrivateKey = constants.SecretKeyPrefix + privKeyStr
	return db.Close()
}

// ImportKeyArgs are arguments for ImportKey
type ImportKeyArgs struct {
	api.UserPass
	PrivateKey string `json:"privateKey"`
}

// ImportKeyReply is the response for ImportKey
type ImportKeyReply struct {
	// The address controlled by the PrivateKey provided in the arguments
	Address string `json:"address"`
}

// ImportKey adds a private key to the provided user
func (service *Service) ImportKey(r *http.Request, args *ImportKeyArgs, reply *api.JSONAddress) error {
	service.vm.ctx.Log.Info("AVM: ImportKey called for user '%s'", args.Username)

	db, err := service.vm.ctx.Keystore.GetDatabase(args.Username, args.Password)
	if err != nil {
		return fmt.Errorf("problem retrieving data: %w", err)
	}

	// Drop any potential error closing the database to report the original
	// error
	defer db.Close()

	user := userState{vm: service.vm}

	addresses, _ := user.Addresses(db)
	if len(addresses) >= maxKeystoreAddresses {
		return fmt.Errorf("keystore user has reached its limit of %d addresses", maxKeystoreAddresses)
	}

	if !strings.HasPrefix(args.PrivateKey, constants.SecretKeyPrefix) {
		return fmt.Errorf("private key missing %s prefix", constants.SecretKeyPrefix)
	}
	trimmedPrivateKey := strings.TrimPrefix(args.PrivateKey, constants.SecretKeyPrefix)
	privKeyBytes, err := formatting.Decode(formatting.CB58, trimmedPrivateKey)
	if err != nil {
		return fmt.Errorf("problem parsing private key: %w", err)
	}

	factory := crypto.FactorySECP256K1R{}
	skIntf, err := factory.ToPrivateKey(privKeyBytes)
	if err != nil {
		return fmt.Errorf("problem parsing private key: %w", err)
	}
	sk := skIntf.(*crypto.PrivateKeySECP256K1R)

	if err := user.SetKey(db, sk); err != nil {
		return fmt.Errorf("problem saving key %w", err)
	}

	newAddress := sk.PublicKey().Address()
	reply.Address, err = service.vm.FormatLocalAddress(newAddress)
	if err != nil {
		return fmt.Errorf("problem formatting address: %w", err)
	}
	for _, address := range addresses {
		if newAddress.Equals(address) {
			return db.Close()
		}
	}

	addresses = append(addresses, newAddress)
	if err := user.SetAddresses(db, addresses); err != nil {
		return fmt.Errorf("problem saving addresses: %w", err)
	}

	return db.Close()
}

// SendOutput specifies that [Amount] of asset [AssetID] be sent to [To]
type SendOutput struct {
	// The amount of funds to send
	Amount json.Uint64 `json:"amount"`

	// ID of the asset being sent
	AssetID string `json:"assetID"`

	// Address of the recipient
	To string `json:"to"`
}

// SendArgs are arguments for passing into Send requests
type SendArgs struct {
	// User, password, from addrs, change addr
	api.JSONSpendHeader

	// The amount, assetID, and destination to send funds to
	SendOutput

	// The addresses to send funds from
	// If empty, will send from any addresses
	// controlled by the given user
	From []string `json:"from"`

	// Memo field
	Memo string `json:"memo"`
}

// SendMultipleArgs are arguments for passing into SendMultiple requests
type SendMultipleArgs struct {
	// User, password, from addrs, change addr
	api.JSONSpendHeader

	// The outputs of the transaction
	Outputs []SendOutput `json:"outputs"`

	// The addresses to send funds from
	// If empty, will send from any addresses
	// controlled by the given user
	From []string `json:"from"`

	// Memo field
	Memo string `json:"memo"`
}

// Send returns the ID of the newly created transaction
func (service *Service) Send(r *http.Request, args *SendArgs, reply *api.JSONTxIDChangeAddr) error {
	return service.SendMultiple(r, &SendMultipleArgs{
		JSONSpendHeader: args.JSONSpendHeader,
		Outputs:         []SendOutput{args.SendOutput},
		From:            args.From,
		Memo:            args.Memo,
	}, reply)
}

// SendMultiple sends a transaction with multiple outputs.
func (service *Service) SendMultiple(r *http.Request, args *SendMultipleArgs, reply *api.JSONTxIDChangeAddr) error {
	service.vm.ctx.Log.Info("AVM: Send called with username: %s", args.Username)

	// Validate the memo field
	memoBytes := []byte(args.Memo)
	if l := len(memoBytes); l > avax.MaxMemoSize {
		return fmt.Errorf("max memo length is %d but provided memo field is length %d", avax.MaxMemoSize, l)
	} else if len(args.Outputs) == 0 {
		return errNoOutputs
	}

	// Parse the from addresses
	fromAddrs := ids.ShortSet{}
	for _, addrStr := range args.From {
		addr, err := service.vm.ParseLocalAddress(addrStr)
		if err != nil {
			return fmt.Errorf("couldn't parse 'From' address %s: %w", addrStr, err)
		}
		fromAddrs.Add(addr)
	}

	// Load user's UTXOs/keys
	utxos, kc, err := service.vm.LoadUser(args.Username, args.Password, fromAddrs)
	if err != nil {
		return err
	}

	// Parse the change address.
	if len(kc.Keys) == 0 {
		return errNoKeys
	}
	changeAddr, err := service.vm.selectChangeAddr(kc.Keys[0].PublicKey().Address(), args.ChangeAddr)
	if err != nil {
		return err
	}

	// Calculate required input amounts and create the desired outputs
	// String repr. of asset ID --> asset ID
	assetIDs := make(map[string]ids.ID)
	// Asset ID --> amount of that asset being sent
	amounts := make(map[ids.ID]uint64)
	// Outputs of our tx
	outs := []*avax.TransferableOutput{}
	for _, output := range args.Outputs {
		if output.Amount == 0 {
			return errInvalidAmount
		}
		assetID, ok := assetIDs[output.AssetID] // Asset ID of next output
		if !ok {
			assetID, err = service.vm.lookupAssetID(output.AssetID)
			if err != nil {
				return fmt.Errorf("couldn't find asset %s", output.AssetID)
			}
			assetIDs[output.AssetID] = assetID
		}
		currentAmount := amounts[assetID]
		newAmount, err := safemath.Add64(currentAmount, uint64(output.Amount))
		if err != nil {
			return fmt.Errorf("problem calculating required spend amount: %w", err)
		}
		amounts[assetID] = newAmount

		// Parse the to address
		to, err := service.vm.ParseLocalAddress(output.To)
		if err != nil {
			return fmt.Errorf("problem parsing to address %q: %w", output.To, err)
		}

		// Create the Output
		outs = append(outs, &avax.TransferableOutput{
			Asset: avax.Asset{ID: assetID},
			Out: &secp256k1fx.TransferOutput{
				Amt: uint64(output.Amount),
				OutputOwners: secp256k1fx.OutputOwners{
					Locktime:  0,
					Threshold: 1,
					Addrs:     []ids.ShortID{to},
				},
			},
		})
	}

	amountsWithFee := make(map[ids.ID]uint64, len(amounts)+1)
	for assetID, amount := range amounts {
		amountsWithFee[assetID] = amount
	}

	amountWithFee, err := safemath.Add64(amounts[service.vm.ctx.AVAXAssetID], service.vm.txFee)
	if err != nil {
		return fmt.Errorf("problem calculating required spend amount: %w", err)
	}
	amountsWithFee[service.vm.ctx.AVAXAssetID] = amountWithFee

	amountsSpent, ins, keys, err := service.vm.Spend(
		utxos,
		kc,
		amountsWithFee,
	)
	if err != nil {
		return err
	}

	// Add the required change outputs
	for assetID, amountWithFee := range amountsWithFee {
		amountSpent := amountsSpent[assetID]

		if amountSpent > amountWithFee {
			outs = append(outs, &avax.TransferableOutput{
				Asset: avax.Asset{ID: assetID},
				Out: &secp256k1fx.TransferOutput{
					Amt: amountSpent - amountWithFee,
					OutputOwners: secp256k1fx.OutputOwners{
						Locktime:  0,
						Threshold: 1,
						Addrs:     []ids.ShortID{changeAddr},
					},
				},
			})
		}
	}
	avax.SortTransferableOutputs(outs, service.vm.codec)

	tx := Tx{UnsignedTx: &BaseTx{BaseTx: avax.BaseTx{
		NetworkID:    service.vm.ctx.NetworkID,
		BlockchainID: service.vm.ctx.ChainID,
		Outs:         outs,
		Ins:          ins,
		Memo:         memoBytes,
	}}}
	if err := tx.SignSECP256K1Fx(service.vm.codec, keys); err != nil {
		return err
	}

	txID, err := service.vm.IssueTx(tx.Bytes())
	if err != nil {
		return fmt.Errorf("problem issuing transaction: %w", err)
	}

	reply.TxID = txID
	reply.ChangeAddr, err = service.vm.FormatLocalAddress(changeAddr)
	return err
}

// MintArgs are arguments for passing into Mint requests
type MintArgs struct {
	api.JSONSpendHeader             // User, password, from addrs, change addr
	Amount              json.Uint64 `json:"amount"`
	AssetID             string      `json:"assetID"`
	To                  string      `json:"to"`
}

// Mint issues a transaction that mints more of the asset
func (service *Service) Mint(r *http.Request, args *MintArgs, reply *api.JSONTxIDChangeAddr) error {
	service.vm.ctx.Log.Info("AVM: Mint called with username: %s", args.Username)

	if args.Amount == 0 {
		return errInvalidMintAmount
	}

	assetID, err := service.vm.lookupAssetID(args.AssetID)
	if err != nil {
		return err
	}

	to, err := service.vm.ParseLocalAddress(args.To)
	if err != nil {
		return fmt.Errorf("problem parsing to address %q: %w", args.To, err)
	}

	// Parse the from addresses
	fromAddrs := ids.ShortSet{}
	for _, addrStr := range args.From {
		addr, err := service.vm.ParseLocalAddress(addrStr)
		if err != nil {
			return fmt.Errorf("couldn't parse 'from' address %s: %w", addrStr, err)
		}
		fromAddrs.Add(addr)
	}

	// Get the UTXOs/keys for the from addresses
	feeUTXOs, feeKc, err := service.vm.LoadUser(args.Username, args.Password, fromAddrs)
	if err != nil {
		return err
	}

	// Parse the change address.
	if len(feeKc.Keys) == 0 {
		return errNoKeys
	}
	changeAddr, err := service.vm.selectChangeAddr(feeKc.Keys[0].PublicKey().Address(), args.ChangeAddr)
	if err != nil {
		return err
	}

	amountsSpent, ins, keys, err := service.vm.Spend(
		feeUTXOs,
		feeKc,
		map[ids.ID]uint64{
			service.vm.ctx.AVAXAssetID: service.vm.txFee,
		},
	)
	if err != nil {
		return err
	}

	outs := []*avax.TransferableOutput{}
	if amountSpent := amountsSpent[service.vm.ctx.AVAXAssetID]; amountSpent > service.vm.txFee {
		outs = append(outs, &avax.TransferableOutput{
			Asset: avax.Asset{ID: service.vm.ctx.AVAXAssetID},
			Out: &secp256k1fx.TransferOutput{
				Amt: amountSpent - service.vm.txFee,
				OutputOwners: secp256k1fx.OutputOwners{
					Locktime:  0,
					Threshold: 1,
					Addrs:     []ids.ShortID{changeAddr},
				},
			},
		})
	}

	// Get all UTXOs/keys for the user
	utxos, kc, err := service.vm.LoadUser(args.Username, args.Password, nil)
	if err != nil {
		return err
	}

	ops, opKeys, err := service.vm.Mint(
		utxos,
		kc,
		map[ids.ID]uint64{
			assetID: uint64(args.Amount),
		},
		to,
	)
	if err != nil {
		return err
	}
	keys = append(keys, opKeys...)

	tx := Tx{UnsignedTx: &OperationTx{
		BaseTx: BaseTx{BaseTx: avax.BaseTx{
			NetworkID:    service.vm.ctx.NetworkID,
			BlockchainID: service.vm.ctx.ChainID,
			Outs:         outs,
			Ins:          ins,
		}},
		Ops: ops,
	}}
	if err := tx.SignSECP256K1Fx(service.vm.codec, keys); err != nil {
		return err
	}

	txID, err := service.vm.IssueTx(tx.Bytes())
	if err != nil {
		return fmt.Errorf("problem issuing transaction: %w", err)
	}

	reply.TxID = txID
	reply.ChangeAddr, err = service.vm.FormatLocalAddress(changeAddr)
	return err
}

// SendNFTArgs are arguments for passing into SendNFT requests
type SendNFTArgs struct {
	api.JSONSpendHeader             // User, password, from addrs, change addr
	AssetID             string      `json:"assetID"`
	GroupID             json.Uint32 `json:"groupID"`
	To                  string      `json:"to"`
}

// SendNFT sends an NFT
func (service *Service) SendNFT(r *http.Request, args *SendNFTArgs, reply *api.JSONTxIDChangeAddr) error {
	service.vm.ctx.Log.Info("AVM: SendNFT called with username: %s", args.Username)

	// Parse the asset ID
	assetID, err := service.vm.lookupAssetID(args.AssetID)
	if err != nil {
		return err
	}

	// Parse the to address
	to, err := service.vm.ParseLocalAddress(args.To)
	if err != nil {
		return fmt.Errorf("problem parsing to address %q: %w", args.To, err)
	}

	// Parse the from addresses
	fromAddrs := ids.ShortSet{}
	for _, addrStr := range args.From {
		addr, err := service.vm.ParseLocalAddress(addrStr)
		if err != nil {
			return fmt.Errorf("couldn't parse 'from' address %s: %w", addrStr, err)
		}
		fromAddrs.Add(addr)
	}

	// Get the UTXOs/keys for the from addresses
	utxos, kc, err := service.vm.LoadUser(args.Username, args.Password, fromAddrs)
	if err != nil {
		return err
	}

	// Parse the change address.
	if len(kc.Keys) == 0 {
		return errNoKeys
	}
	changeAddr, err := service.vm.selectChangeAddr(kc.Keys[0].PublicKey().Address(), args.ChangeAddr)
	if err != nil {
		return err
	}

	amountsSpent, ins, secpKeys, err := service.vm.Spend(
		utxos,
		kc,
		map[ids.ID]uint64{
			service.vm.ctx.AVAXAssetID: service.vm.txFee,
		},
	)
	if err != nil {
		return err
	}

	outs := []*avax.TransferableOutput{}
	if amountSpent := amountsSpent[service.vm.ctx.AVAXAssetID]; amountSpent > service.vm.txFee {
		outs = append(outs, &avax.TransferableOutput{
			Asset: avax.Asset{ID: service.vm.ctx.AVAXAssetID},
			Out: &secp256k1fx.TransferOutput{
				Amt: amountSpent - service.vm.txFee,
				OutputOwners: secp256k1fx.OutputOwners{
					Locktime:  0,
					Threshold: 1,
					Addrs:     []ids.ShortID{changeAddr},
				},
			},
		})
	}

	ops, nftKeys, err := service.vm.SpendNFT(
		utxos,
		kc,
		assetID,
		uint32(args.GroupID),
		to,
	)
	if err != nil {
		return err
	}

	tx := Tx{UnsignedTx: &OperationTx{
		BaseTx: BaseTx{BaseTx: avax.BaseTx{
			NetworkID:    service.vm.ctx.NetworkID,
			BlockchainID: service.vm.ctx.ChainID,
			Outs:         outs,
			Ins:          ins,
		}},
		Ops: ops,
	}}
	if err := tx.SignSECP256K1Fx(service.vm.codec, secpKeys); err != nil {
		return err
	}
	if err := tx.SignNFTFx(service.vm.codec, nftKeys); err != nil {
		return err
	}

	txID, err := service.vm.IssueTx(tx.Bytes())
	if err != nil {
		return fmt.Errorf("problem issuing transaction: %w", err)
	}

	reply.TxID = txID
	reply.ChangeAddr, err = service.vm.FormatLocalAddress(changeAddr)
	return err
}

// MintNFTArgs are arguments for passing into MintNFT requests
type MintNFTArgs struct {
	api.JSONSpendHeader                     // User, password, from addrs, change addr
	AssetID             string              `json:"assetID"`
	Payload             string              `json:"payload"`
	To                  string              `json:"to"`
	Encoding            formatting.Encoding `json:"encoding"`
}

// MintNFT issues a MintNFT transaction and returns the ID of the newly created transaction
func (service *Service) MintNFT(r *http.Request, args *MintNFTArgs, reply *api.JSONTxIDChangeAddr) error {
	service.vm.ctx.Log.Info("AVM: MintNFT called with username: %s", args.Username)

	assetID, err := service.vm.lookupAssetID(args.AssetID)
	if err != nil {
		return err
	}

	to, err := service.vm.ParseLocalAddress(args.To)
	if err != nil {
		return fmt.Errorf("problem parsing to address %q: %w", args.To, err)
	}

	payloadBytes, err := formatting.Decode(args.Encoding, args.Payload)
	if err != nil {
		return fmt.Errorf("problem decoding payload bytes: %w", err)
	}

	// Parse the from addresses
	fromAddrs := ids.ShortSet{}
	for _, addrStr := range args.From {
		addr, err := service.vm.ParseLocalAddress(addrStr)
		if err != nil {
			return fmt.Errorf("couldn't parse 'from' address %s: %w", addrStr, err)
		}
		fromAddrs.Add(addr)
	}

	// Get the UTXOs/keys for the from addresses
	feeUTXOs, feeKc, err := service.vm.LoadUser(args.Username, args.Password, fromAddrs)
	if err != nil {
		return err
	}

	// Parse the change address.
	if len(feeKc.Keys) == 0 {
		return errNoKeys
	}
	changeAddr, err := service.vm.selectChangeAddr(feeKc.Keys[0].PublicKey().Address(), args.ChangeAddr)
	if err != nil {
		return err
	}

	amountsSpent, ins, secpKeys, err := service.vm.Spend(
		feeUTXOs,
		feeKc,
		map[ids.ID]uint64{
			service.vm.ctx.AVAXAssetID: service.vm.txFee,
		},
	)
	if err != nil {
		return err
	}

	outs := []*avax.TransferableOutput{}
	if amountSpent := amountsSpent[service.vm.ctx.AVAXAssetID]; amountSpent > service.vm.txFee {
		outs = append(outs, &avax.TransferableOutput{
			Asset: avax.Asset{ID: service.vm.ctx.AVAXAssetID},
			Out: &secp256k1fx.TransferOutput{
				Amt: amountSpent - service.vm.txFee,
				OutputOwners: secp256k1fx.OutputOwners{
					Locktime:  0,
					Threshold: 1,
					Addrs:     []ids.ShortID{changeAddr},
				},
			},
		})
	}

	// Get all UTXOs/keys
	utxos, kc, err := service.vm.LoadUser(args.Username, args.Password, nil)
	if err != nil {
		return err
	}

	ops, nftKeys, err := service.vm.MintNFT(
		utxos,
		kc,
		assetID,
		payloadBytes,
		to,
	)
	if err != nil {
		return err
	}

	tx := Tx{UnsignedTx: &OperationTx{
		BaseTx: BaseTx{BaseTx: avax.BaseTx{
			NetworkID:    service.vm.ctx.NetworkID,
			BlockchainID: service.vm.ctx.ChainID,
			Outs:         outs,
			Ins:          ins,
		}},
		Ops: ops,
	}}
	if err := tx.SignSECP256K1Fx(service.vm.codec, secpKeys); err != nil {
		return err
	}
	if err := tx.SignNFTFx(service.vm.codec, nftKeys); err != nil {
		return err
	}

	txID, err := service.vm.IssueTx(tx.Bytes())
	if err != nil {
		return fmt.Errorf("problem issuing transaction: %w", err)
	}

	reply.TxID = txID
	reply.ChangeAddr, err = service.vm.FormatLocalAddress(changeAddr)
	return err
}

// ImportArgs are arguments for passing into Import requests
type ImportArgs struct {
	// User that controls To
	api.UserPass

	// Chain the funds are coming from
	SourceChain string `json:"sourceChain"`

	// Address receiving the imported AVAX
	To string `json:"to"`
}

// ImportAVAX is a deprecated name for Import.
func (service *Service) ImportAVAX(_ *http.Request, args *ImportArgs, reply *api.JSONTxID) error {
	return service.Import(nil, args, reply)
}

// Import imports an asset to this chain from the P/C-Chain.
// The AVAX must have already been exported from the P/C-Chain.
// Returns the ID of the newly created atomic transaction
func (service *Service) Import(_ *http.Request, args *ImportArgs, reply *api.JSONTxID) error {
	service.vm.ctx.Log.Info("AVM: Import called with username: %s", args.Username)

	chainID, err := service.vm.ctx.BCLookup.Lookup(args.SourceChain)
	if err != nil {
		return fmt.Errorf("problem parsing chainID %q: %w", args.SourceChain, err)
	}

	to, err := service.vm.ParseLocalAddress(args.To)
	if err != nil {
		return fmt.Errorf("problem parsing to address %q: %w", args.To, err)
	}

	utxos, kc, err := service.vm.LoadUser(args.Username, args.Password, nil)
	if err != nil {
		return err
	}

	atomicUTXOs, _, _, err := service.vm.GetAtomicUTXOs(chainID, kc.Addrs, ids.ShortEmpty, ids.Empty, -1)
	if err != nil {
		return fmt.Errorf("problem retrieving user's atomic UTXOs: %w", err)
	}

	amountsSpent, importInputs, importKeys, err := service.vm.SpendAll(atomicUTXOs, kc)
	if err != nil {
		return err
	}

	ins := []*avax.TransferableInput{}
	keys := [][]*crypto.PrivateKeySECP256K1R{}

	if amountSpent := amountsSpent[service.vm.ctx.AVAXAssetID]; amountSpent < service.vm.txFee {
		var localAmountsSpent map[ids.ID]uint64
		localAmountsSpent, ins, keys, err = service.vm.Spend(
			utxos,
			kc,
			map[ids.ID]uint64{
				service.vm.ctx.AVAXAssetID: service.vm.txFee - amountSpent,
			},
		)
		if err != nil {
			return err
		}
		for asset, amount := range localAmountsSpent {
			newAmount, err := safemath.Add64(amountsSpent[asset], amount)
			if err != nil {
				return fmt.Errorf("problem calculating required spend amount: %w", err)
			}
			amountsSpent[asset] = newAmount
		}
	}

	// Because we ensured that we had enough inputs for the fee, we can
	// safely just remove it without concern for underflow.
	amountsSpent[service.vm.ctx.AVAXAssetID] -= service.vm.txFee

	keys = append(keys, importKeys...)

	outs := []*avax.TransferableOutput{}
	for assetID, amount := range amountsSpent {
		if amount > 0 {
			outs = append(outs, &avax.TransferableOutput{
				Asset: avax.Asset{ID: assetID},
				Out: &secp256k1fx.TransferOutput{
					Amt: amount,
					OutputOwners: secp256k1fx.OutputOwners{
						Locktime:  0,
						Threshold: 1,
						Addrs:     []ids.ShortID{to},
					},
				},
			})
		}
	}
	avax.SortTransferableOutputs(outs, service.vm.codec)

	tx := Tx{UnsignedTx: &ImportTx{
		BaseTx: BaseTx{BaseTx: avax.BaseTx{
			NetworkID:    service.vm.ctx.NetworkID,
			BlockchainID: service.vm.ctx.ChainID,
			Outs:         outs,
			Ins:          ins,
		}},
		SourceChain: chainID,
		ImportedIns: importInputs,
	}}
	if err := tx.SignSECP256K1Fx(service.vm.codec, keys); err != nil {
		return err
	}

	txID, err := service.vm.IssueTx(tx.Bytes())
	if err != nil {
		return fmt.Errorf("problem issuing transaction: %w", err)
	}

	reply.TxID = txID
	return nil
}

// ExportAVAXArgs are arguments for passing into ExportAVA requests
type ExportAVAXArgs struct {
	// User, password, from addrs, change addr
	api.JSONSpendHeader
	// Amount of nAVAX to send
	Amount json.Uint64 `json:"amount"`

	// ID of the address that will receive the AVAX. This address includes the
	// chainID, which is used to determine what the destination chain is.
	To string `json:"to"`
}

// ExportAVAX sends AVAX from this chain to the address specified by [to].
// [to] specifies which chain to export funds to.
// After this tx is accepted, the AVAX must be imported to the P/C chain with an importTx.
// Returns the ID of the newly created atomic transaction
func (service *Service) ExportAVAX(_ *http.Request, args *ExportAVAXArgs, reply *api.JSONTxIDChangeAddr) error {
	return service.Export(nil, &ExportArgs{
		ExportAVAXArgs: *args,
		AssetID:        service.vm.ctx.AVAXAssetID.String(),
	}, reply)
}

// ExportArgs are arguments for passing into ExportAVA requests
type ExportArgs struct {
	ExportAVAXArgs
	AssetID string `json:"assetID"`
}

// Export sends an asset from this chain to the P/C-Chain.
// After this tx is accepted, the AVAX must be imported to the P/C-chain with an importTx.
// Returns the ID of the newly created atomic transaction
func (service *Service) Export(_ *http.Request, args *ExportArgs, reply *api.JSONTxIDChangeAddr) error {
	service.vm.ctx.Log.Info("AVM: Export called with username: %s", args.Username)

	// Parse the asset ID
	assetID, err := service.vm.lookupAssetID(args.AssetID)
	if err != nil {
		return err
	}

	chainID, to, err := service.vm.ParseAddress(args.To)
	if err != nil {
		return err
	}

	if args.Amount == 0 {
		return errInvalidAmount
	}

	// Parse the from addresses
	fromAddrs := ids.ShortSet{}
	for _, addrStr := range args.From {
		addr, err := service.vm.ParseLocalAddress(addrStr)
		if err != nil {
			return fmt.Errorf("couldn't parse 'from' address %s: %w", addrStr, err)
		}
		fromAddrs.Add(addr)
	}

	// Get the UTXOs/keys for the from addresses
	utxos, kc, err := service.vm.LoadUser(args.Username, args.Password, fromAddrs)
	if err != nil {
		return err
	}

	// Parse the change address.
	if len(kc.Keys) == 0 {
		return errNoKeys
	}
	changeAddr, err := service.vm.selectChangeAddr(kc.Keys[0].PublicKey().Address(), args.ChangeAddr)
	if err != nil {
		return err
	}

	amounts := map[ids.ID]uint64{}
	if assetID == service.vm.ctx.AVAXAssetID {
		amountWithFee, err := safemath.Add64(uint64(args.Amount), service.vm.txFee)
		if err != nil {
			return fmt.Errorf("problem calculating required spend amount: %w", err)
		}
		amounts[service.vm.ctx.AVAXAssetID] = amountWithFee
	} else {
		amounts[service.vm.ctx.AVAXAssetID] = service.vm.txFee
		amounts[assetID] = uint64(args.Amount)
	}

	amountsSpent, ins, keys, err := service.vm.Spend(utxos, kc, amounts)
	if err != nil {
		return err
	}

	exportOuts := []*avax.TransferableOutput{{
		Asset: avax.Asset{ID: assetID},
		Out: &secp256k1fx.TransferOutput{
			Amt: uint64(args.Amount),
			OutputOwners: secp256k1fx.OutputOwners{
				Locktime:  0,
				Threshold: 1,
				Addrs:     []ids.ShortID{to},
			},
		},
	}}

	outs := []*avax.TransferableOutput{}
	for assetID, amountSpent := range amountsSpent {
		amountToSend := amounts[assetID]
		if amountSpent > amountToSend {
			outs = append(outs, &avax.TransferableOutput{
				Asset: avax.Asset{ID: assetID},
				Out: &secp256k1fx.TransferOutput{
					Amt: amountSpent - amountToSend,
					OutputOwners: secp256k1fx.OutputOwners{
						Locktime:  0,
						Threshold: 1,
						Addrs:     []ids.ShortID{changeAddr},
					},
				},
			})
		}
	}
	avax.SortTransferableOutputs(outs, service.vm.codec)

	tx := Tx{UnsignedTx: &ExportTx{
		BaseTx: BaseTx{BaseTx: avax.BaseTx{
			NetworkID:    service.vm.ctx.NetworkID,
			BlockchainID: service.vm.ctx.ChainID,
			Outs:         outs,
			Ins:          ins,
		}},
		DestinationChain: chainID,
		ExportedOuts:     exportOuts,
	}}
	if err := tx.SignSECP256K1Fx(service.vm.codec, keys); err != nil {
		return err
	}

	txID, err := service.vm.IssueTx(tx.Bytes())
	if err != nil {
		return fmt.Errorf("problem issuing transaction: %w", err)
	}

	reply.TxID = txID
	reply.ChangeAddr, err = service.vm.FormatLocalAddress(changeAddr)
	return err
}<|MERGE_RESOLUTION|>--- conflicted
+++ resolved
@@ -121,50 +121,6 @@
 	return nil
 }
 
-<<<<<<< HEAD
-=======
-// Index is an address and an associated UTXO.
-// Marks a starting or stopping point when fetching UTXOs. Used for pagination.
-type Index struct {
-	Address string `json:"address"` // The address as a string
-	UTXO    string `json:"utxo"`    // The UTXO ID as a string
-}
-
-// GetUTXOsArgs are arguments for passing into GetUTXOs.
-// Gets the UTXOs that reference at least one address in [Addresses].
-// Returns at most [limit] addresses.
-// If specified, [SourceChain] is the chain where the atomic UTXOs were exported from. If empty,
-// or the Chain ID of this VM is specified, then GetUTXOs fetches the native UTXOs.
-// If [limit] == 0 or > [maxUTXOsToFetch], fetches up to [maxUTXOsToFetch].
-// [StartIndex] defines where to start fetching UTXOs (for pagination.)
-// UTXOs fetched are from addresses equal to or greater than [StartIndex.Address]
-// For address [StartIndex.Address], only UTXOs with IDs greater than [StartIndex.UTXO] will be returned.
-// If [StartIndex] is omitted, gets all UTXOs.
-// If GetUTXOs is called multiple times, with our without [StartIndex], it is not guaranteed
-// that returned UTXOs are unique. That is, the same UTXO may appear in the response of multiple calls.
-type GetUTXOsArgs struct {
-	Addresses   []string            `json:"addresses"`
-	SourceChain string              `json:"sourceChain"`
-	Limit       json.Uint32         `json:"limit"`
-	StartIndex  Index               `json:"startIndex"`
-	Encoding    formatting.Encoding `json:"encoding"`
-}
-
-// GetUTXOsReply defines the GetUTXOs replies returned from the API
-type GetUTXOsReply struct {
-	// Number of UTXOs returned
-	NumFetched json.Uint64 `json:"numFetched"`
-	// The UTXOs
-	UTXOs []string `json:"utxos"`
-	// The last UTXO that was returned, and the address it corresponds to.
-	// Used for pagination. To get the rest of the UTXOs, call GetUTXOs
-	// again and set [StartIndex] to this value.
-	EndIndex Index `json:"endIndex"`
-	// Encoding specifies the encoding format the UTXOs are returned in
-	Encoding formatting.Encoding `json:"encoding"`
-}
-
->>>>>>> c8f3cfd6
 // GetUTXOs gets all utxos for passed in addresses
 func (service *Service) GetUTXOs(r *http.Request, args *api.GetUTXOsArgs, reply *api.GetUTXOsReply) error {
 	service.vm.ctx.Log.Info("AVM: GetUTXOs called for with %s", args.Addresses)
@@ -199,6 +155,7 @@
 	startAddr := ids.ShortEmpty
 	startUTXO := ids.Empty
 	if args.StartIndex.Address != "" || args.StartIndex.UTXO != "" {
+		var err error
 		startAddr, err = service.vm.ParseLocalAddress(args.StartIndex.Address)
 		if err != nil {
 			return fmt.Errorf("couldn't parse start index address %q: %w", args.StartIndex.Address, err)
