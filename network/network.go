--- conflicted
+++ resolved
@@ -264,19 +264,12 @@
 		myIPs:                              map[string]struct{}{ip.String(): {}},
 		peers:                              make(map[[20]byte]*peer),
 	}
-<<<<<<< HEAD
-	if err := net.initialize(registerer); err != nil {
+	if err := netw.initialize(registerer); err != nil {
 		log.Warn("initializing network metrics failed with: %s", err)
 	}
-	net.executor.Initialize()
-	net.heartbeat()
-	return net
-=======
-	_ = netw.initialize(registerer)
 	netw.executor.Initialize()
 	netw.heartbeat()
 	return netw
->>>>>>> 9f139b96
 }
 
 // GetAcceptedFrontier implements the Sender interface.
@@ -930,11 +923,8 @@
 	defer n.stateLock.Unlock()
 
 	if n.closed {
-<<<<<<< HEAD
 		// the network is closing, so make sure that no further reconnect
 		// attempts are made.
-=======
->>>>>>> 9f139b96
 		_ = p.conn.Close()
 		return nil
 	}
@@ -954,11 +944,8 @@
 			delete(n.retryDelay, str)
 			n.myIPs[str] = struct{}{}
 		}
-<<<<<<< HEAD
 		// don't attempt to reconnect to myself, so return nil even if closing
 		// returns an error
-=======
->>>>>>> 9f139b96
 		_ = p.conn.Close()
 		return nil
 	}
@@ -971,11 +958,8 @@
 			delete(n.disconnectedIPs, str)
 			delete(n.retryDelay, str)
 		}
-<<<<<<< HEAD
 		// I'm already connected to this peer, so don't attempt to reconnect to
 		// this ip, even if an error occurres during closing
-=======
->>>>>>> 9f139b96
 		_ = p.conn.Close()
 		return nil
 	}
