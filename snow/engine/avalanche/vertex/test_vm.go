--- conflicted
+++ resolved
@@ -9,10 +9,6 @@
 	"github.com/ava-labs/avalanchego/snow/consensus/snowstorm/conflicts"
 
 	"github.com/ava-labs/avalanchego/ids"
-<<<<<<< HEAD
-	"github.com/ava-labs/avalanchego/snow/consensus/snowstorm/conflicts"
-=======
->>>>>>> 416ee0b1
 	"github.com/ava-labs/avalanchego/snow/engine/common"
 )
 
@@ -27,15 +23,9 @@
 
 	CantPending, CantParse, CantGet bool
 
-<<<<<<< HEAD
-	PendingF func() []conflicts.Tx
-	ParseF   func([]byte) (conflicts.Tx, error)
-	GetF     func(ids.ID) (conflicts.Tx, error)
-=======
 	PendingF func() []conflicts.Transition
 	ParseF   func([]byte) (conflicts.Transition, error)
 	GetF     func(ids.ID) (conflicts.Transition, error)
->>>>>>> 416ee0b1
 }
 
 func (vm *TestVM) Default(cant bool) {
@@ -46,11 +36,7 @@
 	vm.CantGet = cant
 }
 
-<<<<<<< HEAD
-func (vm *TestVM) Pending() []conflicts.Tx {
-=======
 func (vm *TestVM) Pending() []conflicts.Transition {
->>>>>>> 416ee0b1
 	if vm.PendingF != nil {
 		return vm.PendingF()
 	}
@@ -60,11 +46,7 @@
 	return nil
 }
 
-<<<<<<< HEAD
-func (vm *TestVM) Parse(b []byte) (conflicts.Tx, error) {
-=======
 func (vm *TestVM) Parse(b []byte) (conflicts.Transition, error) {
->>>>>>> 416ee0b1
 	if vm.ParseF != nil {
 		return vm.ParseF(b)
 	}
@@ -74,11 +56,7 @@
 	return nil, errParse
 }
 
-<<<<<<< HEAD
-func (vm *TestVM) Get(txID ids.ID) (conflicts.Tx, error) {
-=======
 func (vm *TestVM) Get(txID ids.ID) (conflicts.Transition, error) {
->>>>>>> 416ee0b1
 	if vm.GetF != nil {
 		return vm.GetF(txID)
 	}
